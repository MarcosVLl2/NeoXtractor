from PyQt5.QtWidgets import *
from PyQt5.QtCore import *
from PyQt5.QtGui import *
from gui.viewer_3d import ViewerWidget
from utils.config_manager import ConfigManager
from utils.console_handler import *
from utils.util import *
from converter import *

from logger import logger

<<<<<<< HEAD

<<<<<<< Updated upstream
=======
=======
>>>>>>> 7e4804c5
class FileSelector:
    @staticmethod
    def select_file():
        file_name, _ = QFileDialog.getOpenFileName(
            None, "Select File", "", "Mesh Files (*.mesh)"
        )
        return file_name


def show_input_dialog(title, text):
    dialogue_response, dialogue_complete = QInputDialog.getText(
        None, title, text, QLineEdit.Normal, ""
    )
    return dialogue_response if dialogue_complete else ""

<<<<<<< HEAD

>>>>>>> Stashed changes
def create_mesh_viewer_tab(self):
        # -----------------------------------
        # Main Tab/ Mesh Viewer
        tab1 = QMainWindow()
        tab1.setWindowTitle("ModernGL Mesh Viewer")
        tab1.closeEvent = on_closing_mesh_view
        _main = QWidget()
        tab1_layout = QVBoxLayout()
        
        full_widget = QWidget()
        full_layout = QVBoxLayout(full_widget)
        right_widget = QWidget()
        right_side = QVBoxLayout(right_widget)
        left_widget = QWidget()
        left_side = QVBoxLayout(left_widget)



<<<<<<< Updated upstream
        tab1.viewer = ViewerWidget(tab1)  # Placeholder for Mesh viewer
        tab1.viewer.setSizePolicy(QSizePolicy.Policy.Expanding, QSizePolicy.Policy.Expanding)
        tab1.viewer.setMinimumSize(QSize(400,400))
        right_side.addWidget(tab1.viewer)
        

=======
=======
def create_mesh_viewer_tab(self):
    # -----------------------------------
    # Mesh Viewer
    tab1 = QMainWindow()
    tab1.setGeometry(350, 150, 1400, 800)
    tab1.setWindowTitle("ModernGL Mesh Viewer")
    tab1.closeEvent = on_closing_mesh_view

    # Main Container
    _main = QWidget()
    main_layout = QHBoxLayout(_main)

    # Left Side: File List Setup
    tab1.mesh_list_widget = QListWidget()
    tab1.mesh_list_widget.setAcceptDrops(True)
    tab1.mesh_list_widget.setFixedSize(300, 800)
    tab1.mesh_list_widget.setToolTip("List of .mesh files in the loaded folder.")
    main_layout.addWidget(tab1.mesh_list_widget)

>>>>>>> 7e4804c5
    # Define and attach signal handlers
    def on_mesh_item_clicked(item):
        """Handle single-click event for mesh items."""
        file_path = item.data(Qt.UserRole)
<<<<<<< HEAD
        on_mesh_item_double_clicked(item)
        logger.debug(f"Item clicked: {file_path}")
=======
        print(f"Item clicked: {file_path}")
>>>>>>> 7e4804c5

    def on_mesh_item_double_clicked(item):
        """Handle double-click event to load mesh into the viewer."""
        file_path = item.data(Qt.UserRole)
        if file_path and os.path.isfile(file_path):
            try:
                load_mesh(tab1, file_path)
                print(f"Mesh loaded: {file_path}")
<<<<<<< HEAD
                logger.debug(f"Mesh loaded: {file_path}")
            except Exception as e:
                logger.critical(tab1, "Error", f"Failed to load mesh file: {str(e)}")
>>>>>>> Stashed changes

        # Flip UV checkbox
        tab1.flip_uv_checkbox = QCheckBox('Flip UVs Y axis on Save')
        left_side.addWidget(tab1.flip_uv_checkbox)

<<<<<<< Updated upstream
        # Zoom slider
        tab1.zoom_speed_label = QLabel("Cam Speed:")
        tab1.zoom_speed_slider = QSlider(Qt.Horizontal)
        tab1.zoom_speed_slider.setMinimum(1)
        tab1.zoom_speed_slider.setMaximum(200)
        tab1.zoom_speed_slider.setValue(100)
        tab1.zoom_speed_slider.setFixedWidth(400)
        tab1.zoom_speed_slider.valueChanged.connect(update_zoom_speed)

        tab1.zoom_speed_label.setFixedHeight(15)
        tab1.zoom_speed_slider.setRange(1, 100)  # Convert from 0.01 to 1.0
        tab1.zoom_speed_slider.setValue(20)  # Set default zoom speed to 0.2
        full_layout.addWidget(right_widget)
        full_layout.addWidget(left_widget)
        tab1_layout.addWidget(full_widget)
        tab1_layout.addWidget(tab1.zoom_speed_label)
        tab1_layout.addWidget(tab1.zoom_speed_slider)
        _main.setLayout(tab1_layout)
        tab1.setCentralWidget(_main)
        #tab1.setGeometry(50,50,1000,800)
        
        create_view_menu(tab1)
        create_save_menu(tab1)
        
        return tab1
=======
=======
            except Exception as e:
                QMessageBox.critical(tab1, "Error", f"Failed to load mesh file: {str(e)}")

    tab1.on_mesh_item_clicked = on_mesh_item_clicked
    tab1.on_mesh_item_double_clicked = on_mesh_item_double_clicked

>>>>>>> 7e4804c5
    # Connect the signals to the handlers
    tab1.mesh_list_widget.itemPressed.connect(tab1.on_mesh_item_clicked)
    tab1.mesh_list_widget.itemDoubleClicked.connect(tab1.on_mesh_item_double_clicked)

    # Right Side: Viewer and Controls
    right_side = QVBoxLayout()

    # Viewer Widget
    tab1.viewer = ViewerWidget(tab1)  # Placeholder for Mesh Viewer
    tab1.viewer.setSizePolicy(QSizePolicy.Policy.Expanding, QSizePolicy.Policy.Expanding)
    tab1.viewer.setMinimumSize(QSize(400, 400))
    right_side.addWidget(tab1.viewer)

    # Viewport Navigation Label
    navigation_label = QLabel(
<<<<<<< HEAD
        "Fly mode:  W: Forward  |  A: Left  |  S: Backward  |  D: Right  |  Shift+Key: Sprint  |  Ctrl+'1,3,7': Flip View  |  'F' Key: Focus Object"
=======
        "Key 7: Top View  |  Key 3: Right View  |  Key 1: Front View  |  Ctrl+Key: Flip View  |  "
        "Middle: Dolly  |  Left: Pan  |  Right: Orbit  |  'F' Key: Focus on Object"
>>>>>>> 7e4804c5
    )
    navigation_label.setFixedHeight(20)
    right_side.addWidget(navigation_label)

    # Flip UV Checkbox
<<<<<<< HEAD
    tab1.flip_uv_checkbox = QCheckBox('Flip UVs on Save (V-axis)')
    tab1.flip_uv_checkbox.setChecked(False)
    right_side.addWidget(tab1.flip_uv_checkbox)

    # Default value if the scene isn't initialized yet
    default_zoom_speed = 1.0  # Default value if scene is None

    if tab1.viewer and tab1.viewer.scene and tab1.viewer.scene.camera:
        default_zoom_speed = tab1.viewer.scene.camera.zoom_speed

    # Zoom Speed Slider
    zoom_speed_label = QLabel(f"Camera Zoom Speed Control: {default_zoom_speed:.2f}")
=======
    tab1.flip_uv_checkbox = QCheckBox('Flip UVs V-axis on Save')
    tab1.flip_uv_checkbox.setChecked(False)
    right_side.addWidget(tab1.flip_uv_checkbox)

    # Zoom Speed Slider
    zoom_speed_label = QLabel("Camera Zoom Speed Control:")
>>>>>>> 7e4804c5
    zoom_speed_label.setFixedHeight(15)
    right_side.addWidget(zoom_speed_label)

    zoom_speed_slider = QSlider(Qt.Horizontal)
    zoom_speed_slider.setRange(1, 100)  # Range: 1 to 100
    zoom_speed_slider.setValue(20)  # Default speed
    zoom_speed_slider.setFixedWidth(400)
    # zoom_speed_slider.valueChanged.connect(lambda: update_zoom_speed(tab1))
    zoom_speed_slider.valueChanged.connect(lambda value: tab1.viewer.set_zoom_speed(value))
    right_side.addWidget(zoom_speed_slider)

<<<<<<< HEAD
    def update_zoom_label(value):
        """Update the zoom speed label dynamically."""
        zoom_speed = value / 10.0  # Normalize zoom speed
        if tab1.viewer and tab1.viewer.scene and tab1.viewer.scene.camera:
            tab1.viewer.scene.camera.set_zoom_speed(zoom_speed)  # Ensure camera is initialized
        zoom_speed_label.setText(f"Camera Zoom Speed Control: {zoom_speed:.2f}")
    zoom_speed_slider.valueChanged.connect(update_zoom_label)


=======
>>>>>>> 7e4804c5
    # Add Right Side to Main Layout
    main_layout.addLayout(right_side)

    # Set Main Layout
    _main.setLayout(main_layout)
    tab1.setCentralWidget(_main)

    # Add Menus
    create_open_menu(tab1)
    create_view_menu(tab1)
    create_save_menu(tab1)

    # Attach load_mesh method
    setattr(tab1, "load_mesh", lambda file_path: load_mesh(tab1, file_path))

    return tab1

<<<<<<< HEAD
>>>>>>> Stashed changes
=======
# class MeshListWidget(QListWidget):
#     def __init__(self, *args, **kwargs):
#         super().__init__(*args, **kwargs)
#         self.setAcceptDrops(True)

#     def dragEnterEvent(self, event):
#         if event.mimeData().hasUrls():
#             event.accept()
#         else:
#             event.ignore()

#     def dropEvent(self, event):
#         for url in event.mimeData().urls():
#             path = url.toLocalFile()
#             if os.path.isdir(path):
#                 self.add_mesh_files_from_folder(path)
#             elif os.path.isfile(path) and path.lower().endswith('.mesh'):
#                 self.add_mesh_to_list(path)

#     def add_mesh_files_from_folder(self, folder_path):
#         """Filter .mesh files in a folder and add them to the list."""
#         mesh_files = [
#             os.path.join(root, file)
#             for root, _, files in os.walk(folder_path)
#             for file in files if file.lower().endswith('.mesh')
#         ]
#         for mesh_file in mesh_files:
#             self.add_mesh_to_list(mesh_file)

#     def add_mesh_to_list(self, mesh_file):
#         """Add a single .mesh file to the list."""
#         item = QListWidgetItem(os.path.basename(mesh_file))
#         item.setData(Qt.UserRole, mesh_file)
#         self.addItem(item)

>>>>>>> 7e4804c5

def on_closing_mesh_view(event):
    dialogbox = QDialog()
    dialogbox.setWindowTitle("Mesh Viewer")

    # Layout and Widgets
    layout = QVBoxLayout()

    # Message Label
    label = QLabel(
        "Are you sure you want to close the Mesh Viewer?\nIf you close it now, you wont be able to use it again until you restart the app.", )
    layout.addWidget(label, alignment=Qt.AlignCenter)  # Align the message to the center

    button_layout = QHBoxLayout()
    close_button = QPushButton("Close Anyway")
    close_button.clicked.connect(dialogbox.accept)
    button_layout.addWidget(close_button)

    cancel_button = QPushButton("Leave Open")
    cancel_button.clicked.connect(dialogbox.reject)
    button_layout.addWidget(cancel_button)

    layout.addLayout(button_layout)
    dialogbox.setLayout(layout)

    if dialogbox.exec_() == QDialog.Accepted:
        event.accept()
    else:
        event.ignore()


def update_zoom_speed(tab1):
    if hasattr(tab1.viewer.scene, "camera"):
        zoom_speed = tab1.zoom_speed_slider.value() / 30.0
        tab1.viewer.scene.camera.zoom_speed = zoom_speed
        tab1.statusBar().showMessage(f"Zoom Speed: {zoom_speed:.1f}")
    else:
        tab1.statusBar().showMessage("No camera available to adjust zoom speed.")


def create_view_menu(tab1):
    # View Menu Button
    view_menu = tab1.menuBar().addMenu("View")

    # Create the checkable action for "Show Bones"
    show_bones_action = QAction("Show Bones", tab1)
    show_bones_action.setShortcut('Alt+B')
    show_bones_action.setCheckable(True)
    show_bones_action.setChecked(True)
    show_bones_action.triggered.connect(lambda checked: tab1.viewer.toggle_bone_visibility(checked))
    view_menu.addAction(show_bones_action)

    # Create the checkable action for "Show Wireframe"
    show_wireframe_action = QAction("Wireframe Mode", tab1)
    show_wireframe_action.setShortcut('Alt+W')
    show_wireframe_action.setCheckable(True)
    show_wireframe_action.setChecked(False)
    show_wireframe_action.triggered.connect(lambda checked: tab1.viewer.toggle_wireframe_mode(checked))
    view_menu.addAction(show_wireframe_action)

    # Create the checkable action for "Show Normals"
    show_norm_action = QAction("Show Normals", tab1)
    show_norm_action.setShortcut('Alt+N')
    show_norm_action.setCheckable(True)
    show_norm_action.setChecked(False)
    show_norm_action.triggered.connect(lambda checked: tab1.viewer.toggle_normals_visibility(checked))
    view_menu.addAction(show_norm_action)
<<<<<<< HEAD
<<<<<<< Updated upstream
    
=======

    # Create the checkable action for "Show Normals"
    show_norm_action = QAction("Enable Face Culling", tab1)
    show_norm_action.setShortcut('Alt+C')
    show_norm_action.setCheckable(True)
    show_norm_action.setChecked(False)
    show_norm_action.triggered.connect(lambda checked: tab1.viewer.toggle_culling_mode(checked))
    view_menu.addAction(show_norm_action)


>>>>>>> Stashed changes
=======


>>>>>>> 7e4804c5
def create_save_menu(tab1):
    save_menu = tab1.menuBar().addMenu("Save")
<<<<<<< HEAD
<<<<<<< Updated upstream
    
    # Create the checkable action for "Show Bones"
    store_obj_action = QAction("Save as OBJ", tab1)
    store_obj_action.setShortcut('Alt+O')
    store_obj_action.setCheckable(False)
    store_obj_action.triggered.connect(lambda checked = tab1.flip_uv_checkbox.isChecked(): tab1.viewer.save_mesh_obj(checked))
    save_menu.addAction(store_obj_action)
    
    store_obj_action = QAction("Save as SMD", tab1)
    store_obj_action.setShortcut('Alt+O')
    store_obj_action.setCheckable(False)
    store_obj_action.triggered.connect(lambda checked = tab1.flip_uv_checkbox.isChecked(): tab1.viewer.save_mesh_smd(checked))
    save_menu.addAction(store_obj_action)
    
    store_obj_action = QAction("Save as ASCII", tab1)
    store_obj_action.setShortcut('Alt+O')
    store_obj_action.setCheckable(False)
    store_obj_action.triggered.connect(lambda checked = tab1.flip_uv_checkbox.isChecked(): tab1.viewer.save_mesh_ascii(checked))
    save_menu.addAction(store_obj_action)
    
    store_obj_action = QAction("Save as PMX", tab1)
    store_obj_action.setShortcut('Alt+O')
    store_obj_action.setCheckable(False)
    store_obj_action.triggered.connect(tab1.viewer.save_mesh_pmx)
    save_menu.addAction(store_obj_action)
    
    store_obj_action = QAction("Save as IQE", tab1)
    store_obj_action.setShortcut('Alt+O')
    store_obj_action.setCheckable(False)
    store_obj_action.triggered.connect(tab1.viewer.save_mesh_iqe)
    save_menu.addAction(store_obj_action)
    
=======
=======
>>>>>>> 7e4804c5

    save_actions = [
        ("FBX - Coming Soon", "Ctrl+Shift+F",
         lambda: QMessageBox.information(tab1, "Coming Soon", "FBX support is not implemented yet.")),
        ("GLTF2", "Ctrl+Shift+G", tab1.viewer.save_mesh_gltf),
        ("OBJ", "Ctrl+Shift+O", tab1.viewer.save_mesh_obj),
        ("SMD", "Ctrl+Shift+S", tab1.viewer.save_mesh_smd),
        ("ASCII", "Ctrl+Shift+A", tab1.viewer.save_mesh_ascii),
        ("PMX", "Ctrl+Shift+P", tab1.viewer.save_mesh_pmx),
        ("IQE", "Ctrl+Shift+I", tab1.viewer.save_mesh_iqe),
    ]

    for label, shortcut, func in save_actions:
        action = QAction(f"Save as {label}", tab1)
        action.setShortcut(shortcut)
        action.triggered.connect(func)
        save_menu.addAction(action)


def create_open_menu(tab1):
    open_menu = tab1.menuBar().addMenu("Open")

    # Open .mesh file
    open_action = QAction("Open file (.mesh)", tab1)
    open_action.setShortcut("Ctrl+O")
    open_action.triggered.connect(lambda: openFile(tab1))
    open_menu.addAction(open_action)

    # Open folder and filter .mesh files
    open_folder_action = QAction("Open Folder (Filter .mesh)", tab1)
    open_folder_action.setShortcut("Ctrl+Shift+O")
    open_folder_action.triggered.connect(lambda: openFolder(tab1))
    open_menu.addAction(open_folder_action)


def openFile(tab1):
    file_name = FileSelector.select_file()
<<<<<<< HEAD
    if not file_name:
        return
    
    tab1.viewer.filename = os.path.realpath(os.path.basename(file_name)) # Filename for open mesh
    tab1.viewer.mesh_version = os.path.realpath(file_name)

    try:
        # Try to read the file as a string
        with open(file_name, 'r', encoding='utf-8') as f:
            file_content = f.read()
        print("File successfully read as string.")
        logger.debug("File successfully read as string within the Mesh Window List View.")
    except Exception as e:
        print(f"Failed to read as string: {e}")
        logger.debug(f"Failed to read as string: {e}")
        try:
            # If reading as a string fails, try reading as bytes
            with open(file_name, 'rb') as f:
                file_content = f.read()
            print("File successfully read as bytes.")
            logger.debug("File successfully read as bytes within the Mesh Window List View.")
        except Exception as e:
            print(f"Failed to read as bytes: {e}")
            logger.debug(f"Failed to read as bytes: {e}")
            return

    # Pass the file content to the mesh loader function
    load_mesh(tab1, file_content)
=======
    if file_name:
        load_mesh(tab1, file_name)
>>>>>>> 7e4804c5


def openFolder(tab1):
    """Open a folder, filter .mesh files, and display them in mesh_list_widget."""
    folder_path = QFileDialog.getExistingDirectory(None, "Select Folder")

    if not folder_path:
        return

    tab1.mesh_list_widget.clear()  # Clear the list before adding new items

    mesh_files = []
    for root, _, files in os.walk(folder_path):
        for file in files:
            if file.lower().endswith('.mesh'):
                mesh_files.append(os.path.join(root, file))

    if not mesh_files:
        QMessageBox.information(tab1, "No Mesh Files", "No .mesh files found in the selected folder.")
        return

    for mesh_file in mesh_files:
        item = QListWidgetItem(os.path.basename(mesh_file))  # Show only the file name
        item.setData(Qt.UserRole, mesh_file)  # Store the full file path in UserRole
        tab1.mesh_list_widget.addItem(item)

    QMessageBox.information(tab1, "Success", f"Loaded {len(mesh_files)} .mesh files.")
<<<<<<< HEAD
    logger.info(tab1, "Success", f"Loaded {len(mesh_files)} .mesh files.")
=======
>>>>>>> 7e4804c5


def load_mesh(tab1, file_path):
    try:
        # Attempt to parse the mesh directly from the file path
        mesh = mesh_from_path(file_path)
        if mesh:
            tab1.viewer.load_mesh(mesh, file_path)
<<<<<<< HEAD
            tab1.viewer.filename = os.path.basename(file_path) # Filename to mesh viewer
            tab1.viewer.filepath = os.path.abspath(file_path) # Filepath to mesh viewer

            return

        # If fails, read the file as binary
        # with io.BytesIO(file_path) as file:
        #     mesh_data = file.read()

        # with open(file_path, "rb") as file:
        #     mesh_data = file.read()

        # Attempt to parse different type of mesh from binary data
        # mesh = mesh_from_path(mesh_data)
        # if mesh:
        #     tab1.viewer.load_mesh(mesh, file_path)
        #     return

        # If neither type could be loaded, show an error
        print(tab1, "Error", "Failed to parse the mesh file. Unsupported format.")
        logger.warning("Failed to parse the mesh file. Unsupported format.")
    except FileNotFoundError:
        print(tab1, "File Not Found", "The selected file could not be found.")
        logger.debug("File Not Found", "The selected file could not be found.")
    except Exception as e:
        print(tab1, "Error", f"Failed to load mesh file: {e} \n File Path: {file_path}")
        logger.critical("Error", f"Failed to load mesh file: {e} \n File Path: {file_path}")
>>>>>>> Stashed changes

=======
            return

        # If fails, read the file as binary
        with open(file_path, "rb") as file:
            mesh_data = file.read()

        # Attempt to parse different type of mesh from binary data
        mesh = mesh_from_path(mesh_data)
        if mesh:
            tab1.viewer.load_mesh(mesh, file_path)
            return

        # If neither type could be loaded, show an error
        print(tab1, "Error", "Failed to parse the mesh file. Unsupported format.")
    except FileNotFoundError:
        print(tab1, "File Not Found", "The selected file could not be found.")
    except Exception as e:
        QMessageBox.critical(tab1, "Error", f"Failed to load mesh file: {e}\nFile Path: {file_path}")

>>>>>>> 7e4804c5
<|MERGE_RESOLUTION|>--- conflicted
+++ resolved
@@ -1,556 +1,411 @@
-from PyQt5.QtWidgets import *
-from PyQt5.QtCore import *
-from PyQt5.QtGui import *
-from gui.viewer_3d import ViewerWidget
-from utils.config_manager import ConfigManager
-from utils.console_handler import *
-from utils.util import *
-from converter import *
-
-from logger import logger
-
-<<<<<<< HEAD
-
-<<<<<<< Updated upstream
-=======
-=======
->>>>>>> 7e4804c5
-class FileSelector:
-    @staticmethod
-    def select_file():
-        file_name, _ = QFileDialog.getOpenFileName(
-            None, "Select File", "", "Mesh Files (*.mesh)"
-        )
-        return file_name
-
-
-def show_input_dialog(title, text):
-    dialogue_response, dialogue_complete = QInputDialog.getText(
-        None, title, text, QLineEdit.Normal, ""
-    )
-    return dialogue_response if dialogue_complete else ""
-
-<<<<<<< HEAD
-
->>>>>>> Stashed changes
-def create_mesh_viewer_tab(self):
-        # -----------------------------------
-        # Main Tab/ Mesh Viewer
-        tab1 = QMainWindow()
-        tab1.setWindowTitle("ModernGL Mesh Viewer")
-        tab1.closeEvent = on_closing_mesh_view
-        _main = QWidget()
-        tab1_layout = QVBoxLayout()
-        
-        full_widget = QWidget()
-        full_layout = QVBoxLayout(full_widget)
-        right_widget = QWidget()
-        right_side = QVBoxLayout(right_widget)
-        left_widget = QWidget()
-        left_side = QVBoxLayout(left_widget)
-
-
-
-<<<<<<< Updated upstream
-        tab1.viewer = ViewerWidget(tab1)  # Placeholder for Mesh viewer
-        tab1.viewer.setSizePolicy(QSizePolicy.Policy.Expanding, QSizePolicy.Policy.Expanding)
-        tab1.viewer.setMinimumSize(QSize(400,400))
-        right_side.addWidget(tab1.viewer)
-        
-
-=======
-=======
-def create_mesh_viewer_tab(self):
-    # -----------------------------------
-    # Mesh Viewer
-    tab1 = QMainWindow()
-    tab1.setGeometry(350, 150, 1400, 800)
-    tab1.setWindowTitle("ModernGL Mesh Viewer")
-    tab1.closeEvent = on_closing_mesh_view
-
-    # Main Container
-    _main = QWidget()
-    main_layout = QHBoxLayout(_main)
-
-    # Left Side: File List Setup
-    tab1.mesh_list_widget = QListWidget()
-    tab1.mesh_list_widget.setAcceptDrops(True)
-    tab1.mesh_list_widget.setFixedSize(300, 800)
-    tab1.mesh_list_widget.setToolTip("List of .mesh files in the loaded folder.")
-    main_layout.addWidget(tab1.mesh_list_widget)
-
->>>>>>> 7e4804c5
-    # Define and attach signal handlers
-    def on_mesh_item_clicked(item):
-        """Handle single-click event for mesh items."""
-        file_path = item.data(Qt.UserRole)
-<<<<<<< HEAD
-        on_mesh_item_double_clicked(item)
-        logger.debug(f"Item clicked: {file_path}")
-=======
-        print(f"Item clicked: {file_path}")
->>>>>>> 7e4804c5
-
-    def on_mesh_item_double_clicked(item):
-        """Handle double-click event to load mesh into the viewer."""
-        file_path = item.data(Qt.UserRole)
-        if file_path and os.path.isfile(file_path):
-            try:
-                load_mesh(tab1, file_path)
-                print(f"Mesh loaded: {file_path}")
-<<<<<<< HEAD
-                logger.debug(f"Mesh loaded: {file_path}")
-            except Exception as e:
-                logger.critical(tab1, "Error", f"Failed to load mesh file: {str(e)}")
->>>>>>> Stashed changes
-
-        # Flip UV checkbox
-        tab1.flip_uv_checkbox = QCheckBox('Flip UVs Y axis on Save')
-        left_side.addWidget(tab1.flip_uv_checkbox)
-
-<<<<<<< Updated upstream
-        # Zoom slider
-        tab1.zoom_speed_label = QLabel("Cam Speed:")
-        tab1.zoom_speed_slider = QSlider(Qt.Horizontal)
-        tab1.zoom_speed_slider.setMinimum(1)
-        tab1.zoom_speed_slider.setMaximum(200)
-        tab1.zoom_speed_slider.setValue(100)
-        tab1.zoom_speed_slider.setFixedWidth(400)
-        tab1.zoom_speed_slider.valueChanged.connect(update_zoom_speed)
-
-        tab1.zoom_speed_label.setFixedHeight(15)
-        tab1.zoom_speed_slider.setRange(1, 100)  # Convert from 0.01 to 1.0
-        tab1.zoom_speed_slider.setValue(20)  # Set default zoom speed to 0.2
-        full_layout.addWidget(right_widget)
-        full_layout.addWidget(left_widget)
-        tab1_layout.addWidget(full_widget)
-        tab1_layout.addWidget(tab1.zoom_speed_label)
-        tab1_layout.addWidget(tab1.zoom_speed_slider)
-        _main.setLayout(tab1_layout)
-        tab1.setCentralWidget(_main)
-        #tab1.setGeometry(50,50,1000,800)
-        
-        create_view_menu(tab1)
-        create_save_menu(tab1)
-        
-        return tab1
-=======
-=======
-            except Exception as e:
-                QMessageBox.critical(tab1, "Error", f"Failed to load mesh file: {str(e)}")
-
-    tab1.on_mesh_item_clicked = on_mesh_item_clicked
-    tab1.on_mesh_item_double_clicked = on_mesh_item_double_clicked
-
->>>>>>> 7e4804c5
-    # Connect the signals to the handlers
-    tab1.mesh_list_widget.itemPressed.connect(tab1.on_mesh_item_clicked)
-    tab1.mesh_list_widget.itemDoubleClicked.connect(tab1.on_mesh_item_double_clicked)
-
-    # Right Side: Viewer and Controls
-    right_side = QVBoxLayout()
-
-    # Viewer Widget
-    tab1.viewer = ViewerWidget(tab1)  # Placeholder for Mesh Viewer
-    tab1.viewer.setSizePolicy(QSizePolicy.Policy.Expanding, QSizePolicy.Policy.Expanding)
-    tab1.viewer.setMinimumSize(QSize(400, 400))
-    right_side.addWidget(tab1.viewer)
-
-    # Viewport Navigation Label
-    navigation_label = QLabel(
-<<<<<<< HEAD
-        "Fly mode:  W: Forward  |  A: Left  |  S: Backward  |  D: Right  |  Shift+Key: Sprint  |  Ctrl+'1,3,7': Flip View  |  'F' Key: Focus Object"
-=======
-        "Key 7: Top View  |  Key 3: Right View  |  Key 1: Front View  |  Ctrl+Key: Flip View  |  "
-        "Middle: Dolly  |  Left: Pan  |  Right: Orbit  |  'F' Key: Focus on Object"
->>>>>>> 7e4804c5
-    )
-    navigation_label.setFixedHeight(20)
-    right_side.addWidget(navigation_label)
-
-    # Flip UV Checkbox
-<<<<<<< HEAD
-    tab1.flip_uv_checkbox = QCheckBox('Flip UVs on Save (V-axis)')
-    tab1.flip_uv_checkbox.setChecked(False)
-    right_side.addWidget(tab1.flip_uv_checkbox)
-
-    # Default value if the scene isn't initialized yet
-    default_zoom_speed = 1.0  # Default value if scene is None
-
-    if tab1.viewer and tab1.viewer.scene and tab1.viewer.scene.camera:
-        default_zoom_speed = tab1.viewer.scene.camera.zoom_speed
-
-    # Zoom Speed Slider
-    zoom_speed_label = QLabel(f"Camera Zoom Speed Control: {default_zoom_speed:.2f}")
-=======
-    tab1.flip_uv_checkbox = QCheckBox('Flip UVs V-axis on Save')
-    tab1.flip_uv_checkbox.setChecked(False)
-    right_side.addWidget(tab1.flip_uv_checkbox)
-
-    # Zoom Speed Slider
-    zoom_speed_label = QLabel("Camera Zoom Speed Control:")
->>>>>>> 7e4804c5
-    zoom_speed_label.setFixedHeight(15)
-    right_side.addWidget(zoom_speed_label)
-
-    zoom_speed_slider = QSlider(Qt.Horizontal)
-    zoom_speed_slider.setRange(1, 100)  # Range: 1 to 100
-    zoom_speed_slider.setValue(20)  # Default speed
-    zoom_speed_slider.setFixedWidth(400)
-    # zoom_speed_slider.valueChanged.connect(lambda: update_zoom_speed(tab1))
-    zoom_speed_slider.valueChanged.connect(lambda value: tab1.viewer.set_zoom_speed(value))
-    right_side.addWidget(zoom_speed_slider)
-
-<<<<<<< HEAD
-    def update_zoom_label(value):
-        """Update the zoom speed label dynamically."""
-        zoom_speed = value / 10.0  # Normalize zoom speed
-        if tab1.viewer and tab1.viewer.scene and tab1.viewer.scene.camera:
-            tab1.viewer.scene.camera.set_zoom_speed(zoom_speed)  # Ensure camera is initialized
-        zoom_speed_label.setText(f"Camera Zoom Speed Control: {zoom_speed:.2f}")
-    zoom_speed_slider.valueChanged.connect(update_zoom_label)
-
-
-=======
->>>>>>> 7e4804c5
-    # Add Right Side to Main Layout
-    main_layout.addLayout(right_side)
-
-    # Set Main Layout
-    _main.setLayout(main_layout)
-    tab1.setCentralWidget(_main)
-
-    # Add Menus
-    create_open_menu(tab1)
-    create_view_menu(tab1)
-    create_save_menu(tab1)
-
-    # Attach load_mesh method
-    setattr(tab1, "load_mesh", lambda file_path: load_mesh(tab1, file_path))
-
-    return tab1
-
-<<<<<<< HEAD
->>>>>>> Stashed changes
-=======
-# class MeshListWidget(QListWidget):
-#     def __init__(self, *args, **kwargs):
-#         super().__init__(*args, **kwargs)
-#         self.setAcceptDrops(True)
-
-#     def dragEnterEvent(self, event):
-#         if event.mimeData().hasUrls():
-#             event.accept()
-#         else:
-#             event.ignore()
-
-#     def dropEvent(self, event):
-#         for url in event.mimeData().urls():
-#             path = url.toLocalFile()
-#             if os.path.isdir(path):
-#                 self.add_mesh_files_from_folder(path)
-#             elif os.path.isfile(path) and path.lower().endswith('.mesh'):
-#                 self.add_mesh_to_list(path)
-
-#     def add_mesh_files_from_folder(self, folder_path):
-#         """Filter .mesh files in a folder and add them to the list."""
-#         mesh_files = [
-#             os.path.join(root, file)
-#             for root, _, files in os.walk(folder_path)
-#             for file in files if file.lower().endswith('.mesh')
-#         ]
-#         for mesh_file in mesh_files:
-#             self.add_mesh_to_list(mesh_file)
-
-#     def add_mesh_to_list(self, mesh_file):
-#         """Add a single .mesh file to the list."""
-#         item = QListWidgetItem(os.path.basename(mesh_file))
-#         item.setData(Qt.UserRole, mesh_file)
-#         self.addItem(item)
-
->>>>>>> 7e4804c5
-
-def on_closing_mesh_view(event):
-    dialogbox = QDialog()
-    dialogbox.setWindowTitle("Mesh Viewer")
-
-    # Layout and Widgets
-    layout = QVBoxLayout()
-
-    # Message Label
-    label = QLabel(
-        "Are you sure you want to close the Mesh Viewer?\nIf you close it now, you wont be able to use it again until you restart the app.", )
-    layout.addWidget(label, alignment=Qt.AlignCenter)  # Align the message to the center
-
-    button_layout = QHBoxLayout()
-    close_button = QPushButton("Close Anyway")
-    close_button.clicked.connect(dialogbox.accept)
-    button_layout.addWidget(close_button)
-
-    cancel_button = QPushButton("Leave Open")
-    cancel_button.clicked.connect(dialogbox.reject)
-    button_layout.addWidget(cancel_button)
-
-    layout.addLayout(button_layout)
-    dialogbox.setLayout(layout)
-
-    if dialogbox.exec_() == QDialog.Accepted:
-        event.accept()
-    else:
-        event.ignore()
-
-
-def update_zoom_speed(tab1):
-    if hasattr(tab1.viewer.scene, "camera"):
-        zoom_speed = tab1.zoom_speed_slider.value() / 30.0
-        tab1.viewer.scene.camera.zoom_speed = zoom_speed
-        tab1.statusBar().showMessage(f"Zoom Speed: {zoom_speed:.1f}")
-    else:
-        tab1.statusBar().showMessage("No camera available to adjust zoom speed.")
-
-
-def create_view_menu(tab1):
-    # View Menu Button
-    view_menu = tab1.menuBar().addMenu("View")
-
-    # Create the checkable action for "Show Bones"
-    show_bones_action = QAction("Show Bones", tab1)
-    show_bones_action.setShortcut('Alt+B')
-    show_bones_action.setCheckable(True)
-    show_bones_action.setChecked(True)
-    show_bones_action.triggered.connect(lambda checked: tab1.viewer.toggle_bone_visibility(checked))
-    view_menu.addAction(show_bones_action)
-
-    # Create the checkable action for "Show Wireframe"
-    show_wireframe_action = QAction("Wireframe Mode", tab1)
-    show_wireframe_action.setShortcut('Alt+W')
-    show_wireframe_action.setCheckable(True)
-    show_wireframe_action.setChecked(False)
-    show_wireframe_action.triggered.connect(lambda checked: tab1.viewer.toggle_wireframe_mode(checked))
-    view_menu.addAction(show_wireframe_action)
-
-    # Create the checkable action for "Show Normals"
-    show_norm_action = QAction("Show Normals", tab1)
-    show_norm_action.setShortcut('Alt+N')
-    show_norm_action.setCheckable(True)
-    show_norm_action.setChecked(False)
-    show_norm_action.triggered.connect(lambda checked: tab1.viewer.toggle_normals_visibility(checked))
-    view_menu.addAction(show_norm_action)
-<<<<<<< HEAD
-<<<<<<< Updated upstream
-    
-=======
-
-    # Create the checkable action for "Show Normals"
-    show_norm_action = QAction("Enable Face Culling", tab1)
-    show_norm_action.setShortcut('Alt+C')
-    show_norm_action.setCheckable(True)
-    show_norm_action.setChecked(False)
-    show_norm_action.triggered.connect(lambda checked: tab1.viewer.toggle_culling_mode(checked))
-    view_menu.addAction(show_norm_action)
-
-
->>>>>>> Stashed changes
-=======
-
-
->>>>>>> 7e4804c5
-def create_save_menu(tab1):
-    save_menu = tab1.menuBar().addMenu("Save")
-<<<<<<< HEAD
-<<<<<<< Updated upstream
-    
-    # Create the checkable action for "Show Bones"
-    store_obj_action = QAction("Save as OBJ", tab1)
-    store_obj_action.setShortcut('Alt+O')
-    store_obj_action.setCheckable(False)
-    store_obj_action.triggered.connect(lambda checked = tab1.flip_uv_checkbox.isChecked(): tab1.viewer.save_mesh_obj(checked))
-    save_menu.addAction(store_obj_action)
-    
-    store_obj_action = QAction("Save as SMD", tab1)
-    store_obj_action.setShortcut('Alt+O')
-    store_obj_action.setCheckable(False)
-    store_obj_action.triggered.connect(lambda checked = tab1.flip_uv_checkbox.isChecked(): tab1.viewer.save_mesh_smd(checked))
-    save_menu.addAction(store_obj_action)
-    
-    store_obj_action = QAction("Save as ASCII", tab1)
-    store_obj_action.setShortcut('Alt+O')
-    store_obj_action.setCheckable(False)
-    store_obj_action.triggered.connect(lambda checked = tab1.flip_uv_checkbox.isChecked(): tab1.viewer.save_mesh_ascii(checked))
-    save_menu.addAction(store_obj_action)
-    
-    store_obj_action = QAction("Save as PMX", tab1)
-    store_obj_action.setShortcut('Alt+O')
-    store_obj_action.setCheckable(False)
-    store_obj_action.triggered.connect(tab1.viewer.save_mesh_pmx)
-    save_menu.addAction(store_obj_action)
-    
-    store_obj_action = QAction("Save as IQE", tab1)
-    store_obj_action.setShortcut('Alt+O')
-    store_obj_action.setCheckable(False)
-    store_obj_action.triggered.connect(tab1.viewer.save_mesh_iqe)
-    save_menu.addAction(store_obj_action)
-    
-=======
-=======
->>>>>>> 7e4804c5
-
-    save_actions = [
-        ("FBX - Coming Soon", "Ctrl+Shift+F",
-         lambda: QMessageBox.information(tab1, "Coming Soon", "FBX support is not implemented yet.")),
-        ("GLTF2", "Ctrl+Shift+G", tab1.viewer.save_mesh_gltf),
-        ("OBJ", "Ctrl+Shift+O", tab1.viewer.save_mesh_obj),
-        ("SMD", "Ctrl+Shift+S", tab1.viewer.save_mesh_smd),
-        ("ASCII", "Ctrl+Shift+A", tab1.viewer.save_mesh_ascii),
-        ("PMX", "Ctrl+Shift+P", tab1.viewer.save_mesh_pmx),
-        ("IQE", "Ctrl+Shift+I", tab1.viewer.save_mesh_iqe),
-    ]
-
-    for label, shortcut, func in save_actions:
-        action = QAction(f"Save as {label}", tab1)
-        action.setShortcut(shortcut)
-        action.triggered.connect(func)
-        save_menu.addAction(action)
-
-
-def create_open_menu(tab1):
-    open_menu = tab1.menuBar().addMenu("Open")
-
-    # Open .mesh file
-    open_action = QAction("Open file (.mesh)", tab1)
-    open_action.setShortcut("Ctrl+O")
-    open_action.triggered.connect(lambda: openFile(tab1))
-    open_menu.addAction(open_action)
-
-    # Open folder and filter .mesh files
-    open_folder_action = QAction("Open Folder (Filter .mesh)", tab1)
-    open_folder_action.setShortcut("Ctrl+Shift+O")
-    open_folder_action.triggered.connect(lambda: openFolder(tab1))
-    open_menu.addAction(open_folder_action)
-
-
-def openFile(tab1):
-    file_name = FileSelector.select_file()
-<<<<<<< HEAD
-    if not file_name:
-        return
-    
-    tab1.viewer.filename = os.path.realpath(os.path.basename(file_name)) # Filename for open mesh
-    tab1.viewer.mesh_version = os.path.realpath(file_name)
-
-    try:
-        # Try to read the file as a string
-        with open(file_name, 'r', encoding='utf-8') as f:
-            file_content = f.read()
-        print("File successfully read as string.")
-        logger.debug("File successfully read as string within the Mesh Window List View.")
-    except Exception as e:
-        print(f"Failed to read as string: {e}")
-        logger.debug(f"Failed to read as string: {e}")
-        try:
-            # If reading as a string fails, try reading as bytes
-            with open(file_name, 'rb') as f:
-                file_content = f.read()
-            print("File successfully read as bytes.")
-            logger.debug("File successfully read as bytes within the Mesh Window List View.")
-        except Exception as e:
-            print(f"Failed to read as bytes: {e}")
-            logger.debug(f"Failed to read as bytes: {e}")
-            return
-
-    # Pass the file content to the mesh loader function
-    load_mesh(tab1, file_content)
-=======
-    if file_name:
-        load_mesh(tab1, file_name)
->>>>>>> 7e4804c5
-
-
-def openFolder(tab1):
-    """Open a folder, filter .mesh files, and display them in mesh_list_widget."""
-    folder_path = QFileDialog.getExistingDirectory(None, "Select Folder")
-
-    if not folder_path:
-        return
-
-    tab1.mesh_list_widget.clear()  # Clear the list before adding new items
-
-    mesh_files = []
-    for root, _, files in os.walk(folder_path):
-        for file in files:
-            if file.lower().endswith('.mesh'):
-                mesh_files.append(os.path.join(root, file))
-
-    if not mesh_files:
-        QMessageBox.information(tab1, "No Mesh Files", "No .mesh files found in the selected folder.")
-        return
-
-    for mesh_file in mesh_files:
-        item = QListWidgetItem(os.path.basename(mesh_file))  # Show only the file name
-        item.setData(Qt.UserRole, mesh_file)  # Store the full file path in UserRole
-        tab1.mesh_list_widget.addItem(item)
-
-    QMessageBox.information(tab1, "Success", f"Loaded {len(mesh_files)} .mesh files.")
-<<<<<<< HEAD
-    logger.info(tab1, "Success", f"Loaded {len(mesh_files)} .mesh files.")
-=======
->>>>>>> 7e4804c5
-
-
-def load_mesh(tab1, file_path):
-    try:
-        # Attempt to parse the mesh directly from the file path
-        mesh = mesh_from_path(file_path)
-        if mesh:
-            tab1.viewer.load_mesh(mesh, file_path)
-<<<<<<< HEAD
-            tab1.viewer.filename = os.path.basename(file_path) # Filename to mesh viewer
-            tab1.viewer.filepath = os.path.abspath(file_path) # Filepath to mesh viewer
-
-            return
-
-        # If fails, read the file as binary
-        # with io.BytesIO(file_path) as file:
-        #     mesh_data = file.read()
-
-        # with open(file_path, "rb") as file:
-        #     mesh_data = file.read()
-
-        # Attempt to parse different type of mesh from binary data
-        # mesh = mesh_from_path(mesh_data)
-        # if mesh:
-        #     tab1.viewer.load_mesh(mesh, file_path)
-        #     return
-
-        # If neither type could be loaded, show an error
-        print(tab1, "Error", "Failed to parse the mesh file. Unsupported format.")
-        logger.warning("Failed to parse the mesh file. Unsupported format.")
-    except FileNotFoundError:
-        print(tab1, "File Not Found", "The selected file could not be found.")
-        logger.debug("File Not Found", "The selected file could not be found.")
-    except Exception as e:
-        print(tab1, "Error", f"Failed to load mesh file: {e} \n File Path: {file_path}")
-        logger.critical("Error", f"Failed to load mesh file: {e} \n File Path: {file_path}")
->>>>>>> Stashed changes
-
-=======
-            return
-
-        # If fails, read the file as binary
-        with open(file_path, "rb") as file:
-            mesh_data = file.read()
-
-        # Attempt to parse different type of mesh from binary data
-        mesh = mesh_from_path(mesh_data)
-        if mesh:
-            tab1.viewer.load_mesh(mesh, file_path)
-            return
-
-        # If neither type could be loaded, show an error
-        print(tab1, "Error", "Failed to parse the mesh file. Unsupported format.")
-    except FileNotFoundError:
-        print(tab1, "File Not Found", "The selected file could not be found.")
-    except Exception as e:
-        QMessageBox.critical(tab1, "Error", f"Failed to load mesh file: {e}\nFile Path: {file_path}")
-
->>>>>>> 7e4804c5
+from PyQt5.QtWidgets import *
+from PyQt5.QtCore import *
+from PyQt5.QtGui import *
+from gui.viewer_3d import ViewerWidget
+from utils.config_manager import ConfigManager
+from utils.console_handler import *
+from utils.util import *
+from converter import *
+
+from logger import logger
+
+class FileSelector:
+    @staticmethod
+    def select_file():
+        file_name, _ = QFileDialog.getOpenFileName(
+            None, "Select File", "", "Mesh Files (*.mesh)"
+        )
+        return file_name
+
+
+def show_input_dialog(title, text):
+    dialogue_response, dialogue_complete = QInputDialog.getText(
+        None, title, text, QLineEdit.Normal, ""
+    )
+    return dialogue_response if dialogue_complete else ""
+
+def create_mesh_viewer_tab(self):
+    # -----------------------------------
+    # Mesh Viewer
+    tab1 = QMainWindow()
+    tab1.setGeometry(350, 150, 1400, 800)
+    tab1.setWindowTitle("ModernGL Mesh Viewer")
+    tab1.closeEvent = on_closing_mesh_view
+
+    # Main Container
+    _main = QWidget()
+    main_layout = QHBoxLayout(_main)
+
+    # Left Side: File List Setup
+    tab1.mesh_list_widget = QListWidget()
+    tab1.mesh_list_widget.setAcceptDrops(True)
+    tab1.mesh_list_widget.setFixedSize(300, 800)
+    tab1.mesh_list_widget.setToolTip("List of .mesh files in the loaded folder.")
+    main_layout.addWidget(tab1.mesh_list_widget)
+
+    # Define and attach signal handlers
+    def on_mesh_item_clicked(item):
+        """Handle single-click event for mesh items."""
+        file_path = item.data(Qt.UserRole)
+        on_mesh_item_double_clicked(item)
+        logger.debug(f"Item clicked: {file_path}")
+
+
+    def on_mesh_item_double_clicked(item):
+        """Handle double-click event to load mesh into the viewer."""
+        file_path = item.data(Qt.UserRole)
+        if file_path and os.path.isfile(file_path):
+            try:
+                load_mesh(tab1, file_path)
+                print(f"Mesh loaded: {file_path}")
+                logger.debug(f"Mesh loaded: {file_path}")
+            except Exception as e:
+                logger.critical(tab1, "Error", f"Failed to load mesh file: {str(e)}")
+
+
+    # Zoom slider
+    tab1.zoom_speed_label = QLabel("Cam Speed:")
+    tab1.zoom_speed_slider = QSlider(Qt.Horizontal)
+    tab1.zoom_speed_slider.setMinimum(1)
+    tab1.zoom_speed_slider.setMaximum(200)
+    tab1.zoom_speed_slider.setValue(100)
+    tab1.zoom_speed_slider.setFixedWidth(400)
+    tab1.zoom_speed_slider.valueChanged.connect(update_zoom_speed)
+
+    tab1.zoom_speed_label.setFixedHeight(15)
+    tab1.zoom_speed_slider.setRange(1, 100)  # Convert from 0.01 to 1.0
+    tab1.zoom_speed_slider.setValue(20)  # Set default zoom speed to 0.2
+    full_layout.addWidget(right_widget)
+    full_layout.addWidget(left_widget)
+    tab1_layout.addWidget(full_widget)
+    tab1_layout.addWidget(tab1.zoom_speed_label)
+    tab1_layout.addWidget(tab1.zoom_speed_slider)
+    _main.setLayout(tab1_layout)
+    tab1.setCentralWidget(_main)
+    #tab1.setGeometry(50,50,1000,800)
+
+    create_view_menu(tab1)
+    create_save_menu(tab1)
+
+    return tab1
+
+    tab1.on_mesh_item_clicked = on_mesh_item_clicked
+    tab1.on_mesh_item_double_clicked = on_mesh_item_double_clicked
+
+    # Connect the signals to the handlers
+    tab1.mesh_list_widget.itemPressed.connect(tab1.on_mesh_item_clicked)
+    tab1.mesh_list_widget.itemDoubleClicked.connect(tab1.on_mesh_item_double_clicked)
+
+    # Right Side: Viewer and Controls
+    right_side = QVBoxLayout()
+
+    # Viewer Widget
+    tab1.viewer = ViewerWidget(tab1)  # Placeholder for Mesh Viewer
+    tab1.viewer.setSizePolicy(QSizePolicy.Policy.Expanding, QSizePolicy.Policy.Expanding)
+    tab1.viewer.setMinimumSize(QSize(400, 400))
+    right_side.addWidget(tab1.viewer)
+
+    # Viewport Navigation Label
+    navigation_label = QLabel(
+        "Fly mode:  W: Forward  |  A: Left  |  S: Backward  |  D: Right  |  Shift+Key: Sprint  |  Ctrl+'1,3,7': Flip View  |  'F' Key: Focus Object"
+        "Key 7: Top View  |  Key 3: Right View  |  Key 1: Front View  |  Ctrl+Key: Flip View  |  "
+        "Middle: Dolly  |  Left: Pan  |  Right: Orbit  |  'F' Key: Focus on Object"
+    )
+    navigation_label.setFixedHeight(20)
+    right_side.addWidget(navigation_label)
+
+    # Flip UV Checkbox
+    tab1.flip_uv_checkbox = QCheckBox('Flip UVs on Save (V-axis)')
+    tab1.flip_uv_checkbox.setChecked(False)
+    right_side.addWidget(tab1.flip_uv_checkbox)
+
+    # Default value if the scene isn't initialized yet
+    default_zoom_speed = 1.0  # Default value if scene is None
+
+    if tab1.viewer and tab1.viewer.scene and tab1.viewer.scene.camera:
+        default_zoom_speed = tab1.viewer.scene.camera.zoom_speed
+
+    # Zoom Speed Slider
+    zoom_speed_label = QLabel(f"Camera Zoom Speed Control: {default_zoom_speed:.2f}")
+    tab1.flip_uv_checkbox = QCheckBox('Flip UVs V-axis on Save')
+    tab1.flip_uv_checkbox.setChecked(False)
+    right_side.addWidget(tab1.flip_uv_checkbox)
+
+    # Zoom Speed Slider
+    zoom_speed_label = QLabel("Camera Zoom Speed Control:")
+    zoom_speed_label.setFixedHeight(15)
+    right_side.addWidget(zoom_speed_label)
+
+    zoom_speed_slider = QSlider(Qt.Horizontal)
+    zoom_speed_slider.setRange(1, 100)  # Range: 1 to 100
+    zoom_speed_slider.setValue(20)  # Default speed
+    zoom_speed_slider.setFixedWidth(400)
+    # zoom_speed_slider.valueChanged.connect(lambda: update_zoom_speed(tab1))
+    zoom_speed_slider.valueChanged.connect(lambda value: tab1.viewer.set_zoom_speed(value))
+    right_side.addWidget(zoom_speed_slider)
+
+    def update_zoom_label(value):
+        """Update the zoom speed label dynamically."""
+        zoom_speed = value / 10.0  # Normalize zoom speed
+        if tab1.viewer and tab1.viewer.scene and tab1.viewer.scene.camera:
+            tab1.viewer.scene.camera.set_zoom_speed(zoom_speed)  # Ensure camera is initialized
+        zoom_speed_label.setText(f"Camera Zoom Speed Control: {zoom_speed:.2f}")
+    zoom_speed_slider.valueChanged.connect(update_zoom_label)
+
+    # Add Right Side to Main Layout
+    main_layout.addLayout(right_side)
+
+    # Set Main Layout
+    _main.setLayout(main_layout)
+    tab1.setCentralWidget(_main)
+
+    # Add Menus
+    create_open_menu(tab1)
+    create_view_menu(tab1)
+    create_save_menu(tab1)
+
+    # Attach load_mesh method
+    setattr(tab1, "load_mesh", lambda file_path: load_mesh(tab1, file_path))
+
+    return tab1
+
+def on_closing_mesh_view(event):
+    dialogbox = QDialog()
+    dialogbox.setWindowTitle("Mesh Viewer")
+
+    # Layout and Widgets
+    layout = QVBoxLayout()
+
+    # Message Label
+    label = QLabel(
+        "Are you sure you want to close the Mesh Viewer?\nIf you close it now, you wont be able to use it again until you restart the app.", )
+    layout.addWidget(label, alignment=Qt.AlignCenter)  # Align the message to the center
+
+    button_layout = QHBoxLayout()
+    close_button = QPushButton("Close Anyway")
+    close_button.clicked.connect(dialogbox.accept)
+    button_layout.addWidget(close_button)
+
+    cancel_button = QPushButton("Leave Open")
+    cancel_button.clicked.connect(dialogbox.reject)
+    button_layout.addWidget(cancel_button)
+
+    layout.addLayout(button_layout)
+    dialogbox.setLayout(layout)
+
+    if dialogbox.exec_() == QDialog.Accepted:
+        event.accept()
+    else:
+        event.ignore()
+
+
+def update_zoom_speed(tab1):
+    if hasattr(tab1.viewer.scene, "camera"):
+        zoom_speed = tab1.zoom_speed_slider.value() / 30.0
+        tab1.viewer.scene.camera.zoom_speed = zoom_speed
+        tab1.statusBar().showMessage(f"Zoom Speed: {zoom_speed:.1f}")
+    else:
+        tab1.statusBar().showMessage("No camera available to adjust zoom speed.")
+
+
+def create_view_menu(tab1):
+    # View Menu Button
+    view_menu = tab1.menuBar().addMenu("View")
+
+    # Create the checkable action for "Show Bones"
+    show_bones_action = QAction("Show Bones", tab1)
+    show_bones_action.setShortcut('Alt+B')
+    show_bones_action.setCheckable(True)
+    show_bones_action.setChecked(True)
+    show_bones_action.triggered.connect(lambda checked: tab1.viewer.toggle_bone_visibility(checked))
+    view_menu.addAction(show_bones_action)
+
+    # Create the checkable action for "Show Wireframe"
+    show_wireframe_action = QAction("Wireframe Mode", tab1)
+    show_wireframe_action.setShortcut('Alt+W')
+    show_wireframe_action.setCheckable(True)
+    show_wireframe_action.setChecked(False)
+    show_wireframe_action.triggered.connect(lambda checked: tab1.viewer.toggle_wireframe_mode(checked))
+    view_menu.addAction(show_wireframe_action)
+
+    # Create the checkable action for "Show Normals"
+    show_norm_action = QAction("Show Normals", tab1)
+    show_norm_action.setShortcut('Alt+N')
+    show_norm_action.setCheckable(True)
+    show_norm_action.setChecked(False)
+    show_norm_action.triggered.connect(lambda checked: tab1.viewer.toggle_normals_visibility(checked))
+    view_menu.addAction(show_norm_action)
+
+    # Create the checkable action for "Show Normals"
+    show_norm_action = QAction("Enable Face Culling", tab1)
+    show_norm_action.setShortcut('Alt+C')
+    show_norm_action.setCheckable(True)
+    show_norm_action.setChecked(False)
+    show_norm_action.triggered.connect(lambda checked: tab1.viewer.toggle_culling_mode(checked))
+    view_menu.addAction(show_norm_action)
+
+def create_save_menu(tab1):
+    save_menu = tab1.menuBar().addMenu("Save")
+    
+    # Create the checkable action for "Show Bones"
+    store_obj_action = QAction("Save as OBJ", tab1)
+    store_obj_action.setShortcut('Alt+O')
+    store_obj_action.setCheckable(False)
+    store_obj_action.triggered.connect(lambda checked = tab1.flip_uv_checkbox.isChecked(): tab1.viewer.save_mesh_obj(checked))
+    save_menu.addAction(store_obj_action)
+    
+    store_obj_action = QAction("Save as SMD", tab1)
+    store_obj_action.setShortcut('Alt+O')
+    store_obj_action.setCheckable(False)
+    store_obj_action.triggered.connect(lambda checked = tab1.flip_uv_checkbox.isChecked(): tab1.viewer.save_mesh_smd(checked))
+    save_menu.addAction(store_obj_action)
+    
+    store_obj_action = QAction("Save as ASCII", tab1)
+    store_obj_action.setShortcut('Alt+O')
+    store_obj_action.setCheckable(False)
+    store_obj_action.triggered.connect(lambda checked = tab1.flip_uv_checkbox.isChecked(): tab1.viewer.save_mesh_ascii(checked))
+    save_menu.addAction(store_obj_action)
+    
+    store_obj_action = QAction("Save as PMX", tab1)
+    store_obj_action.setShortcut('Alt+O')
+    store_obj_action.setCheckable(False)
+    store_obj_action.triggered.connect(tab1.viewer.save_mesh_pmx)
+    save_menu.addAction(store_obj_action)
+    
+    store_obj_action = QAction("Save as IQE", tab1)
+    store_obj_action.setShortcut('Alt+O')
+    store_obj_action.setCheckable(False)
+    store_obj_action.triggered.connect(tab1.viewer.save_mesh_iqe)
+    save_menu.addAction(store_obj_action)
+    
+
+    save_actions = [
+        ("FBX - Coming Soon", "Ctrl+Shift+F",
+         lambda: QMessageBox.information(tab1, "Coming Soon", "FBX support is not implemented yet.")),
+        ("GLTF2", "Ctrl+Shift+G", tab1.viewer.save_mesh_gltf),
+        ("OBJ", "Ctrl+Shift+O", tab1.viewer.save_mesh_obj),
+        ("SMD", "Ctrl+Shift+S", tab1.viewer.save_mesh_smd),
+        ("ASCII", "Ctrl+Shift+A", tab1.viewer.save_mesh_ascii),
+        ("PMX", "Ctrl+Shift+P", tab1.viewer.save_mesh_pmx),
+        ("IQE", "Ctrl+Shift+I", tab1.viewer.save_mesh_iqe),
+    ]
+
+    for label, shortcut, func in save_actions:
+        action = QAction(f"Save as {label}", tab1)
+        action.setShortcut(shortcut)
+        action.triggered.connect(func)
+        save_menu.addAction(action)
+
+
+def create_open_menu(tab1):
+    open_menu = tab1.menuBar().addMenu("Open")
+
+    # Open .mesh file
+    open_action = QAction("Open file (.mesh)", tab1)
+    open_action.setShortcut("Ctrl+O")
+    open_action.triggered.connect(lambda: openFile(tab1))
+    open_menu.addAction(open_action)
+
+    # Open folder and filter .mesh files
+    open_folder_action = QAction("Open Folder (Filter .mesh)", tab1)
+    open_folder_action.setShortcut("Ctrl+Shift+O")
+    open_folder_action.triggered.connect(lambda: openFolder(tab1))
+    open_menu.addAction(open_folder_action)
+
+
+def openFile(tab1):
+    file_name = FileSelector.select_file()
+    if not file_name:
+        return
+    
+    tab1.viewer.filename = os.path.realpath(os.path.basename(file_name)) # Filename for open mesh
+    tab1.viewer.mesh_version = os.path.realpath(file_name)
+
+    try:
+        # Try to read the file as a string
+        with open(file_name, 'r', encoding='utf-8') as f:
+            file_content = f.read()
+        print("File successfully read as string.")
+        logger.debug("File successfully read as string within the Mesh Window List View.")
+    except Exception as e:
+        print(f"Failed to read as string: {e}")
+        logger.debug(f"Failed to read as string: {e}")
+        try:
+            # If reading as a string fails, try reading as bytes
+            with open(file_name, 'rb') as f:
+                file_content = f.read()
+            print("File successfully read as bytes.")
+            logger.debug("File successfully read as bytes within the Mesh Window List View.")
+        except Exception as e:
+            print(f"Failed to read as bytes: {e}")
+            logger.debug(f"Failed to read as bytes: {e}")
+            return
+
+    # Pass the file content to the mesh loader function
+    load_mesh(tab1, file_content)
+    if file_name:
+        load_mesh(tab1, file_name)
+
+
+def openFolder(tab1):
+    """Open a folder, filter .mesh files, and display them in mesh_list_widget."""
+    folder_path = QFileDialog.getExistingDirectory(None, "Select Folder")
+
+    if not folder_path:
+        return
+
+    tab1.mesh_list_widget.clear()  # Clear the list before adding new items
+
+    mesh_files = []
+    for root, _, files in os.walk(folder_path):
+        for file in files:
+            if file.lower().endswith('.mesh'):
+                mesh_files.append(os.path.join(root, file))
+
+    if not mesh_files:
+        QMessageBox.information(tab1, "No Mesh Files", "No .mesh files found in the selected folder.")
+        return
+
+    for mesh_file in mesh_files:
+        item = QListWidgetItem(os.path.basename(mesh_file))  # Show only the file name
+        item.setData(Qt.UserRole, mesh_file)  # Store the full file path in UserRole
+        tab1.mesh_list_widget.addItem(item)
+
+    QMessageBox.information(tab1, "Success", f"Loaded {len(mesh_files)} .mesh files.")
+    logger.info(tab1, "Success", f"Loaded {len(mesh_files)} .mesh files.")
+
+
+def load_mesh(tab1, file_path):
+    try:
+        # Attempt to parse the mesh directly from the file path
+        mesh = mesh_from_path(file_path)
+        if mesh:
+            tab1.viewer.load_mesh(mesh, file_path)
+            tab1.viewer.filename = os.path.basename(file_path) # Filename to mesh viewer
+            tab1.viewer.filepath = os.path.abspath(file_path) # Filepath to mesh viewer
+
+            return
+
+        # If fails, read the file as binary
+        # with io.BytesIO(file_path) as file:
+        #     mesh_data = file.read()
+
+        # with open(file_path, "rb") as file:
+        #     mesh_data = file.read()
+
+        # Attempt to parse different type of mesh from binary data
+        # mesh = mesh_from_path(mesh_data)
+        # if mesh:
+        #     tab1.viewer.load_mesh(mesh, file_path)
+        #     return
+
+        # If neither type could be loaded, show an error
+        print(tab1, "Error", "Failed to parse the mesh file. Unsupported format.")
+        logger.warning("Failed to parse the mesh file. Unsupported format.")
+    except FileNotFoundError:
+        print(tab1, "File Not Found", "The selected file could not be found.")
+        logger.debug("File Not Found", "The selected file could not be found.")
+    except Exception as e:
+        print(tab1, "Error", f"Failed to load mesh file: {e} \n File Path: {file_path}")
+        logger.critical("Error", f"Failed to load mesh file: {e} \n File Path: {file_path}")
+