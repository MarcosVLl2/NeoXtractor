import sys
import os
import io
import struct
import moderngl as mgl
<<<<<<< HEAD
<<<<<<< Updated upstream
from PyQt5 import QtWidgets
from PyQt5.QtCore import Qt
=======
from PyQt5.QtOpenGL import *
from PyQt5.QtWidgets import *
from PyQt5.QtCore import *
from PyQt5.QtGui import *
>>>>>>> Stashed changes
=======
from PyQt5.QtWidgets import *
from PyQt5.QtCore import *
from PyQt5.QtGui import *
>>>>>>> 7e4804c5
from pyrr import Matrix44
from gui.help import StaticTextRenderer
from utils.util import *
from gui.scene import Scene
from gui.camera import Camera
from converter import *

<<<<<<< HEAD
<<<<<<< Updated upstream
=======
from logger import logger


>>>>>>> Stashed changes
=======

>>>>>>> 7e4804c5
class ViewerWidget(QModernGLWidget):
    def __init__(self, npk_entry, parent=None):
        super().__init__(parent)
        self.npkfile = npk_entry
        self.location = ""
        self.filename = ""
        self.filepath = ""
        self.mesh_version = "N/A"
        self.scene = None
        self.camera_movement = {"W": False, "A": False, "S": False, "D": False}
        self.ctx = None
        self.ctx_initialized = False  # Track if context has been set up
<<<<<<< HEAD
<<<<<<< Updated upstream
        
=======

        self.text_renderer = None
>>>>>>> Stashed changes
=======
        self.mouse_middle_pressed = None
        self.mouse_right_pressed = None
        self.text_renderer = None
>>>>>>> 7e4804c5

        # Initialize flags and properties
        self.last_x = None
        self.last_y = None
        self.mouse_left_pressed = False
        self.mouse_middle_pressed = None
        self.mouse_right_pressed = None
        self.up_arrow_pressed = False
        self.down_arrow_pressed = False
        self.shift_pressed = False
        self.ctrl_pressed = False
        self.current_scale = 1.0
        self.viewport = (0, 0, 1200, 1200)  # Default viewport size
        self.camera = Camera()

        self.update_aspect_ratio()

    def initializeGL(self):
<<<<<<< Updated upstream
        print("Creating OpenGL context...")
<<<<<<< HEAD
        self.ctx = mgl.create_context() # Create the OpenGL context
        
=======
        # print("Creating OpenGL context...")
        logger.info("Creating OpenGL context...")
        self.ctx = mgl.create_context()  # Create the OpenGL context

>>>>>>> Stashed changes
=======
        self.ctx = mgl.create_context()  # Create the OpenGL context

>>>>>>> 7e4804c5
        if not self.ctx:
            print("Failed to initialize OpenGL context.")
            logger.critical("Failed to initialize OpenGL context.")
            return

        # Initialize the Scene with the valid context
        self.scene = Scene(self.ctx, self)
        # print("Scene initialized with OpenGL context.")
        logger.info("Scene initialized with OpenGL context.")

        # Update UI label safely
        self.parent().update_zoom_label(self.scene.camera.zoom_speed)

    def init(self):
        """Ensure the OpenGL context and scene are initialized."""

        if self.ctx is None:
            print("Error: OpenGL context is not initialized.")
            logger.critical("Error: OpenGL context is not initialized.")
            return

        # Set the viewport
        self.ctx.viewport = self.viewport
        # print("Viewport set.")
        logger.info("Viewport set.")

        # Initialize TextRenderer with the current context
<<<<<<< HEAD
<<<<<<< Updated upstream
        self.text_renderer = TextRenderer(self.ctx)
=======
        self.text_renderer = StaticTextRenderer(self.ctx)
>>>>>>> 7e4804c5
        print("TextRenderer initialized.")
=======
        self.text_renderer = StaticTextRenderer(self.ctx)
        # print("TextRenderer initialized.")
        logger.info("TextRenderer initialized.")

        self.setFocusPolicy(Qt.StrongFocus)  # Ensures widget can receive key events

>>>>>>> Stashed changes

    def render(self):
        self.ctx.viewport = self.viewport  # Ensure viewport matches window size
        self.screen.use()
        self.scene.draw()
<<<<<<< HEAD
<<<<<<< Updated upstream
=======
        # self.render_navigation_overlay(self.location)
        self.render_navigation_overlay(self.filepath)
        self.update_aspect_ratio()
        self.update()
>>>>>>> Stashed changes
=======
        self.render_navigation_overlay(self.location)
        self.update_aspect_ratio()
        self.update()
>>>>>>> 7e4804c5

    def ctx_init(self):
        self.ctx.enable(mgl.DEPTH_TEST)
        # self.ctx.enable(mgl.CULL_FACE)
        self.update_aspect_ratio()
        self.update()

<<<<<<< HEAD
<<<<<<< Updated upstream
=======

    def get_mesh_version(self, ):
        mesh_version = self.filepath

        if not self.filepath:
            # Just pass silently, or use debug log
            logger.debug("File path is empty; mesh version extraction skipped.")
            return mesh_version

        try:
            if isinstance(self.filepath, str) and os.path.exists(self.filepath):
                with open(self.filepath, 'rb') as f:
                    f.seek(4)
                    mesh_version = struct.unpack('B', f.read(1))[0]
            elif isinstance(self.filepath, bytes):
                with io.BytesIO(self.filepath) as f:
                    f.seek(4)
                    mesh_version = struct.unpack('B', f.read(1))[0]
        except Exception as e:
            logger.critical(f"Failed to read mesh version: {e}")

        return mesh_version


=======
>>>>>>> 7e4804c5
    def render_navigation_overlay(self, selected_file):

        if not self.text_renderer:
            print("TextRenderer not initialized, skipping navigation keys rendering.")
<<<<<<< HEAD
            logger.critical("TextRenderer not initialized, skipping navigation keys rendering.")
            return
        
        # Directly use self.mesh_version (cached)
        # self.text_renderer.render_static_text(
        #     f"Version: {self.mesh_version}", x=20, y=420, scale=1.0, color=(1.0, 1.0, 1.0)
        # )
=======
            return
>>>>>>> 7e4804c5

        # Calculate triangle count dynamically for displaying count
        try:
            if self.scene and self.scene.ibo:  # Index buffer is present
                index_count = len(self.scene.ibo.read()) // 4
                face_count = index_count // 3
                vertex_count = index_count
            elif self.scene and self.scene.vbo:  # Vertex buffer is present, but no index buffer
                vertex_count = len(self.scene.vbo.read()) // (6 * 4)
                triangle_count = vertex_count // 3
            else:
                triangle_count = 0
                face_count = 0
                vertex_count = 0
        except Exception as e:
            print(f"Error counting triangles: {e}")
<<<<<<< HEAD
            logger.warning(f"Error counting triangles: {e}")
=======
>>>>>>> 7e4804c5
            triangle_count = "N/A"

        # Calculate bones count dynamically for displaying count
        try:
<<<<<<< HEAD
            index = selected_file
=======
>>>>>>> 7e4804c5
            if self.scene and hasattr(self.scene, 'bone_vbo') and self.scene.bone_vbo:  # Check for bone vertex buffer
                bone_count = len(self.scene.bone_vbo.read()) // (3 * 4)
            elif self.scene and hasattr(self.scene,
                                        'bone_lines') and self.scene.bone_lines:  # Fallback to bone lines list
                bone_count = len(self.scene.bone_lines) // 2  # Each bone line is defined by 2 points
            else:
                bone_count = 0
        except Exception as e:
            print(f"Error counting bones: {e}")
<<<<<<< HEAD
            logger.critical(f"Error counting bones: {e}")
=======
>>>>>>> 7e4804c5
            bone_count = "N/A"

        # Extract the file name from the selected item
        try:
<<<<<<< HEAD
            if isinstance(self.filename, str):
                # selected_file is a path string
                filename = os.path.basename(self.filename)
            else:
                # selected_file is a bytes-like object without a filename
                filename = 'N/A'

        except Exception as e:
            print(f"Error getting filename: {e}")
            logger.critical(f"Error getting filename: {e}")
            filename = os.path.basename(self.filepath)

        # Extract the version from the selected item
        # try:
        #     if isinstance(self.filepath, str):  # Check if selected_file is a file path
        #         with open(self.filepath, 'rb') as f:
        #             f.seek(4)
        #             mesh_version = struct.unpack('B', f.read(1))[0]  # uint8 at offset 4
        #     else:  # selected_file is bytes
        #         with io.BytesIO(self.filepath) as f:
        #             f.seek(4)
        #             mesh_version = struct.unpack('B', f.read(1))[0]  # uint8
        # except Exception as e:
        #     print(f"Error getting version: {e}")
        #     mesh_version = ""
        
=======
            if self.scene and self.scene.ibo:
                file_name = os.path.basename(selected_file)
                filename = f"{file_name}"
            else:
                filename = "Name"
        except Exception as e:
            print(f"Error getting filename: {e}")
            filename = "N/A"
>>>>>>> 7e4804c5

        instructions = [
            ("'F' Key", "Focus Object"),
            ("M-Right", "Orbit"),
            ("M-Left", "Pan"),
            ("M-Middle", "Dolly"),
            ("Key 1", "Front View"),
            ("Key 3", "Right View"),
            ("Key 7", "Top View"),
        ]
        for i, (key, action) in enumerate(instructions):
            self.text_renderer.render_static_text(f"{key}:", x=20, y=20 + i * 20, scale=1.0, color=(0.5, 1.0, 1.0))
            self.text_renderer.render_static_text(f"{action}", x=90, y=20 + i * 20, scale=1.0, color=(1.0, 1.0, 1.0))

        model_info = [
<<<<<<< HEAD
            ("Version", self.mesh_version),
=======
>>>>>>> 7e4804c5
            ("Bones", bone_count),
            ("Tris", vertex_count),
            ("Faces", face_count or triangle_count),
            ("Name", filename),
        ]
        for i, (key1, info) in enumerate(model_info):
<<<<<<< HEAD
            self.text_renderer.render_static_text(f"{key1} :", x=20, y=620 + i * 20, scale=1.0, color=(0.5, 1.0, 1.0))
            self.text_renderer.render_static_text(f"{info}", x=90, y=620 + i * 20, scale=1.0, color=(1.0, 1.0, 1.0))

>>>>>>> Stashed changes
=======
            self.text_renderer.render_static_text(f"{key1}:", x=20, y=620 + i * 20, scale=1.0, color=(0.5, 1.0, 1.0))
            self.text_renderer.render_static_text(f"{info}", x=90, y=620 + i * 20, scale=1.0, color=(1.0, 1.0, 1.0))

>>>>>>> 7e4804c5
    def resizeEvent(self, event):
        """Handle resizing and update the viewport if context is ready."""
        width, height = event.size().width(), event.size().height()
        self.viewport = (0, 0, width, height)

        if self.ctx_initialized and self.scene and hasattr(self.scene, 'camera'):
            self.scene.camera.aspect_ratio = width / height
        self.update()

    def mousePressEvent(self, event):
        self.last_x = event.x()
        self.last_y = event.y()
        if event.button() == Qt.LeftButton:
            self.mouse_left_pressed = True
        elif event.button() == Qt.RightButton:
            self.mouse_right_pressed = True
        elif event.button() == Qt.MiddleButton:
            self.mouse_middle_pressed = True
        self.update()

    def mouseReleaseEvent(self, event):
        self.last_x = None
        self.last_y = None
        if event.button() == Qt.LeftButton:
            self.mouse_left_pressed = False
        elif event.button() == Qt.RightButton:
            self.mouse_right_pressed = False
        elif event.button() == Qt.MiddleButton:
            self.mouse_middle_pressed = False
        self.update()

    def mouseMoveEvent(self, event):
        if self.last_x is None or self.last_y is None:
            return
        dx = event.x() - self.last_x
        dy = event.y() - self.last_y
        self.last_x = event.x()
        self.last_y = event.y()

        if self.mouse_left_pressed:
            self.scene.camera.orbit(dx, dy)
        elif self.mouse_right_pressed:
            self.scene.camera.pan(dx, dy)
            self.update()
        self.update()

    def wheelEvent(self, event):
        offset = event.angleDelta().y() / 100
        self.scene.camera.dolly(offset)
        self.update()

    def update_aspect_ratio(self):
        """Update camera aspect ratio based on current viewport size."""
        width, height = self.viewport[2], self.viewport[3]
        if self.scene is not None and hasattr(self.scene, 'camera'):
            self.scene.camera.aspect_ratio = width / height

        Camera.set_aspect_ratio(self, width, height)
        self.update()

    def keyPressEvent(self, event):
        key = event.key()

        if key == Qt.Key_W:
            self.camera_movement["W"] = True
        elif key == Qt.Key_A:
            self.camera_movement["A"] = True
        elif key == Qt.Key_S:
            self.camera_movement["S"] = True
        elif key == Qt.Key_D:
            self.camera_movement["D"] = True

        elif key == Qt.Key_Shift:
            self.camera_movement["Shift"] = True  # Sprint
            self.shift_pressed = True
        elif key == Qt.Key_Control:
            self.ctrl_pressed = True
        elif key in [Qt.Key_1, Qt.Key_3, Qt.Key_7]:
            view = {Qt.Key_1: 1, Qt.Key_3: 3, Qt.Key_7: 7}[key]
            self.scene.camera.orthogonal(view, self.ctrl_pressed)
        elif key == Qt.Key_F:
            self.focus_on_selected_object()
<<<<<<< HEAD
<<<<<<< Updated upstream
=======
            self.scene.camera.orthogonal({Qt.Key_1: 1}, self.ctrl_pressed)
>>>>>>> Stashed changes
=======
            self.scene.camera.orthogonal({Qt.Key_1: 1}, self.ctrl_pressed)

>>>>>>> 7e4804c5
        self.update()

    def keyReleaseEvent(self, event):
        key = event.key()

        if key == Qt.Key_W:
            self.camera_movement["W"] = False
        elif key == Qt.Key_A:
            self.camera_movement["A"] = False
        elif key == Qt.Key_S:
            self.camera_movement["S"] = False
        elif key == Qt.Key_D:
            self.camera_movement["D"] = False

        elif key == Qt.Key_Shift:
            self.shift_pressed = False
            self.camera_movement["Shift"] = False
        elif key == Qt.Key_Control:
            self.ctrl_pressed = False
        self.update()

    def focus_on_selected_object(self):
        # Retrieve the center of the mesh from the scene
<<<<<<< Updated upstream
        selected_center = self.scene.get_selected_object_center()
        # print("Object Centred")  # Debugging output
        # Set camera focus on the selected object center
        self.scene.camera.focus(selected_center)
<<<<<<< HEAD
        self.scene.camera.dist = 4.0  # Adjust as needed to frame the object
=======
        selected_center, object_size = self.scene.get_selected_object_center()

        # Set camera target to the new center
        self.scene.camera.focus(selected_center)

        # Compute ideal distance based on object size and FOV
        fov_radians = np.radians(self.scene.camera.fovY)
        ideal_distance = (object_size / np.sin(fov_radians / 2))  # Ensure full object fits in view

        # Adjust camera distance to ensure object fits in view
        self.scene.camera.dist = max(self.scene.camera.min_dist, min(ideal_distance, self.scene.camera.max_dist))
        
        self.update_aspect_ratio()
>>>>>>> Stashed changes
=======
        self.scene.camera.dist = 15.0  # Adjust as needed to frame the object
        self.update_aspect_ratio()
>>>>>>> 7e4804c5
        self.update()

    def load_mesh(self, mesh, location):
        if self.ctx is None or self.scene is None:
            print("Scene or context not initialized.")
            return
        
        # Extract the filename from the location
        filename = os.path.basename(location)
        file_hash, ext = os.path.splitext(filename)  # Separate the hash and extension

        self.mesh_version = self.get_mesh_version()  # Cache version

        # Map the hash to the JSON name
        readable_name = self.get_readable_name(file_hash)  # New method to map hash to JSON

        # mesh = self.npkfile

        # Delegate mesh handling to the scene
        self.scene.load_mesh(mesh)
<<<<<<< Updated upstream
        self.location = location
        # self.focus_on_selected_object()
        self.update_aspect_ratio()
        self.update()
=======
        self.location = readable_name or location
        print(f"Mesh loaded from: {location}")
        logger.info(f"Mesh loaded from: {location}")
        self.focus_on_selected_object()

    def get_readable_name(self, file_hash):
        # Ensure the JSON mapping is loaded (pass it from main.py)
        if not hasattr(self, 'json_mapping'):
            print("JSON mapping not loaded.")
            logger.warning("JSON mapping not loaded.")
            return None

        # Look up the hash in the JSON mapping
        readable_name = self.json_mapping.get(file_hash)
        if readable_name:
            print(f"Mapped {file_hash} to {readable_name}")
            logger.info(f"Mapped {file_hash} to {readable_name}")
            return readable_name
        else:
            print(f"No mapping found for {file_hash}")
            logger.warning(f"No mapping found for {file_hash}")
            return None

>>>>>>> Stashed changes

    def load_armature(self, armature):
        """Load armature and ensure it displays in the viewport."""
        self.scene.load_armature(armature)
<<<<<<< Updated upstream
        self.ctx.enable(mgl.CULL_FACE)
        self.ctx.disable(mgl.DEPTH_TEST)
<<<<<<< HEAD
=======
        # self.ctx.enable(mgl.CULL_FACE)
        # self.ctx.disable(mgl.DEPTH_TEST)
        self.update_aspect_ratio()
>>>>>>> Stashed changes
=======
        self.update_aspect_ratio()
>>>>>>> 7e4804c5
        self.update()

    def release_mesh(self):
        if hasattr(self, 'vbo'):
            Scene.vbo.release()
        if hasattr(self, 'ibo'):
            Scene.ibo.release()
        if hasattr(self, 'vao'):
            Scene.vao.release()
        del Scene.vbo, Scene.ibo, Scene.vao  # To ensure these are fully removed
        self.update()

    def scale_mesh(self, scale_factor):
        """Scale the loaded mesh and armature in the scene."""
        if self.scene:
            self.scene.scale_mesh(scale_factor)
            self.update()

    def toggle_bone_visibility(self, checked):
        # Update the scene's bone visibility based on the action's checked state
        self.scene.show_bones = checked
        self.update()

    def toggle_normals_visibility(self, checked):
        # Update the scene's bone visibility based on the action's checked state
        self.scene.show_normals = checked
        self.update()

    def toggle_wireframe_mode(self, checked):
        self.ctx.wireframe = checked
        self.update()
<<<<<<< HEAD
<<<<<<< Updated upstream
        
=======

>>>>>>> 7e4804c5
    def save_mesh_obj(self, checkedbox):
        ext = "OBJ"
        try:
            if hasattr(self.scene, "mesh"):
                saveobj(self.scene.mesh, self.location, flip_uv=checkedbox)
                QMessageBox.information(self, f'Save as {ext.upper()}',
                                        f'The mesh has been successfully saved as a {ext.upper()} file.')
        except Exception as e:
            QMessageBox.critical(self, "Error", f"Failed to save mesh as {ext.upper()}: {e}")

    def save_mesh_smd(self, checkedbox):
        ext = "SMD"
        try:
            if hasattr(self.scene, "mesh"):
                savesmd(self.scene.mesh, self.location, flip_uv=checkedbox)
                QMessageBox.information(self, f'Save as {ext.upper()}',
                                        f'The mesh has been successfully saved as a {ext.upper()} file.')
        except Exception as e:
            QMessageBox.critical(self, "Error", f"Failed to save mesh as {ext.upper()}: {e}")

    def save_mesh_ascii(self, checkedbox):
        ext = "ASCII"
        try:
            if hasattr(self.scene, "mesh"):
                saveascii(self.scene.mesh, self.location, flip_uv=checkedbox)
                QMessageBox.information(self, f'Save as {ext.upper()}',
                                        f'The mesh has been successfully saved as a {ext.upper()} file.')
        except Exception as e:
            QMessageBox.critical(self, "Error", f"Failed to save mesh as {ext.upper()}: {e}")

    def save_mesh_pmx(self):
        ext = "PMX"
        try:
            if hasattr(self.scene, "mesh"):
                savepmx(self.scene.mesh, self.location)
                QMessageBox.information(self, f'Save as {ext.upper()}',
                                        f'The mesh has been successfully saved as a {ext.upper()} file.')
        except Exception as e:
            QMessageBox.critical(self, "Error", f"Failed to save mesh as {ext.upper()}: {e}")

    def save_mesh_iqe(self):
<<<<<<< HEAD
        if hasattr(self.scene, "mesh"):
            saveiqe(self.scene.mesh, self.location)
=======

    def toggle_culling_mode(self, checked):
        # Update the scene based on the action's checked state
        self.scene.toggle_culling()
        self.scene.enable_culling = checked
        self.update()


    def save_mesh_obj(self, checkedbox):
        ext = "OBJ"
        try:
            if hasattr(self.scene, "mesh"):
                saveobj(self.scene.mesh, self.location, flip_uv=checkedbox)
                QMessageBox.information(self, f'Save as {ext.upper()}',
                                        f'The mesh has been successfully saved as a {ext.upper()} file.')
                logger.info(f'Save as {ext.upper()}',
                                        f'The mesh has been successfully saved as a {ext.upper()} file.')
        except Exception as e:
            QMessageBox.critical(self, "Error", f"Failed to save mesh as {ext.upper()}: {e}")
            logger.critical(self, "Error", f"Failed to save mesh as {ext.upper()}: {e}")

    def save_mesh_smd(self, checkedbox):
        ext = "SMD"
        try:
            if hasattr(self.scene, "mesh"):
                savesmd(self.scene.mesh, self.location, flip_uv=checkedbox)
                QMessageBox.information(self, f'Save as {ext.upper()}',
                                        f'The mesh has been successfully saved as a {ext.upper()} file.')
                logger.info(f'Save as {ext.upper()}',
                                        f'The mesh has been successfully saved as a {ext.upper()} file.')
        except Exception as e:
            QMessageBox.critical(self, "Error", f"Failed to save mesh as {ext.upper()}: {e}")
            logger.critical(self, "Error", f"Failed to save mesh as {ext.upper()}: {e}")

    def save_mesh_ascii(self, checkedbox):
        ext = "ASCII"
        try:
            if hasattr(self.scene, "mesh"):
                saveascii(self.scene.mesh, self.location, flip_uv=checkedbox)
                QMessageBox.information(self, f'Save as {ext.upper()}',
                                        f'The mesh has been successfully saved as a {ext.upper()} file.')
                logger.info(f'Save as {ext.upper()}',
                                        f'The mesh has been successfully saved as a {ext.upper()} file.')
        except Exception as e:
            QMessageBox.critical(self, "Error", f"Failed to save mesh as {ext.upper()}: {e}")
            logger.critical(self, "Error", f"Failed to save mesh as {ext.upper()}: {e}")

    def save_mesh_pmx(self):
        ext = "PMX"
        try:
            if hasattr(self.scene, "mesh"):
                savepmx(self.scene.mesh, self.location)
                QMessageBox.information(self, f'Save as {ext.upper()}',
                                        f'The mesh has been successfully saved as a {ext.upper()} file.')
                logger.info(f'Save as {ext.upper()}',
                                        f'The mesh has been successfully saved as a {ext.upper()} file.')
        except Exception as e:
            QMessageBox.critical(self, "Error", f"Failed to save mesh as {ext.upper()}: {e}")
            logger.critical(self, "Error", f"Failed to save mesh as {ext.upper()}: {e}")

    def save_mesh_iqe(self):
=======
>>>>>>> 7e4804c5
        ext = "IQE"
        try:
            if hasattr(self.scene, "mesh"):
                saveiqe(self.scene.mesh, self.location)
                QMessageBox.information(self, f'Save as {ext.upper()}',
                                        f'The mesh has been successfully saved as a {ext.upper()} file.')
<<<<<<< HEAD
                logger.info(f'Save as {ext.upper()}',
                                        f'The mesh has been successfully saved as a {ext.upper()} file.')
        except Exception as e:
            QMessageBox.critical(self, "Error", f"Failed to save mesh as {ext.upper()}: {e}")
            logger.critical(self, "Error", f"Failed to save mesh as {ext.upper()}: {e}")
=======
        except Exception as e:
            QMessageBox.critical(self, "Error", f"Failed to save mesh as {ext.upper()}: {e}")
>>>>>>> 7e4804c5

    def save_mesh_gltf(self):
        ext = "GLTF2"
        try:
            if hasattr(self.scene, "mesh"):
                save_to_json(self.scene.mesh, self.location)
                QMessageBox.information(self, f'Save as {ext.upper()}',
                                        f'The mesh has been successfully saved as a {ext.upper()} file.')
<<<<<<< HEAD
                logger.info(f'Save as {ext.upper()}',
                                        f'The mesh has been successfully saved as a {ext.upper()} file.')
=======
>>>>>>> 7e4804c5
        except Exception as e:
            QMessageBox.critical(self, "Error", f"Failed to save mesh as {ext.upper()}: {e}")

    def set_zoom_speed(self, speed):
<<<<<<< HEAD
        """Update camera zoom speed when the slider changes."""
        if self.scene:
            self.scene.camera.set_zoom_speed(speed)

        self.update()

    def update(self):
        forward = 1 if self.camera_movement["W"] else -1 if self.camera_movement["S"] else 0
        right = 1 if self.camera_movement["D"] else -1 if self.camera_movement["A"] else 0

        if self.scene:
            sprinting = self.camera_movement.get("Shift", False)
            self.scene.camera.update_velocity(forward, right, sprinting)
            self.scene.camera.move()

        super().update()  # Ensure Qt updates the screen
>>>>>>> Stashed changes

=======
        """
        Adjust the camera zoom speed based on the slider input.
        """
        self.camera.zoom_speed = speed / 1000.0  # Adjust divisor for sensitivity
        # print(f"Zoom speed set to: {self.camera.zoom_speed}")
        self.update()

>>>>>>> 7e4804c5
<|MERGE_RESOLUTION|>--- conflicted
+++ resolved
@@ -1,734 +1,586 @@
-import sys
-import os
-import io
-import struct
-import moderngl as mgl
-<<<<<<< HEAD
-<<<<<<< Updated upstream
-from PyQt5 import QtWidgets
-from PyQt5.QtCore import Qt
-=======
-from PyQt5.QtOpenGL import *
-from PyQt5.QtWidgets import *
-from PyQt5.QtCore import *
-from PyQt5.QtGui import *
->>>>>>> Stashed changes
-=======
-from PyQt5.QtWidgets import *
-from PyQt5.QtCore import *
-from PyQt5.QtGui import *
->>>>>>> 7e4804c5
-from pyrr import Matrix44
-from gui.help import StaticTextRenderer
-from utils.util import *
-from gui.scene import Scene
-from gui.camera import Camera
-from converter import *
-
-<<<<<<< HEAD
-<<<<<<< Updated upstream
-=======
-from logger import logger
-
-
->>>>>>> Stashed changes
-=======
-
->>>>>>> 7e4804c5
-class ViewerWidget(QModernGLWidget):
-    def __init__(self, npk_entry, parent=None):
-        super().__init__(parent)
-        self.npkfile = npk_entry
-        self.location = ""
-        self.filename = ""
-        self.filepath = ""
-        self.mesh_version = "N/A"
-        self.scene = None
-        self.camera_movement = {"W": False, "A": False, "S": False, "D": False}
-        self.ctx = None
-        self.ctx_initialized = False  # Track if context has been set up
-<<<<<<< HEAD
-<<<<<<< Updated upstream
-        
-=======
-
-        self.text_renderer = None
->>>>>>> Stashed changes
-=======
-        self.mouse_middle_pressed = None
-        self.mouse_right_pressed = None
-        self.text_renderer = None
->>>>>>> 7e4804c5
-
-        # Initialize flags and properties
-        self.last_x = None
-        self.last_y = None
-        self.mouse_left_pressed = False
-        self.mouse_middle_pressed = None
-        self.mouse_right_pressed = None
-        self.up_arrow_pressed = False
-        self.down_arrow_pressed = False
-        self.shift_pressed = False
-        self.ctrl_pressed = False
-        self.current_scale = 1.0
-        self.viewport = (0, 0, 1200, 1200)  # Default viewport size
-        self.camera = Camera()
-
-        self.update_aspect_ratio()
-
-    def initializeGL(self):
-<<<<<<< Updated upstream
-        print("Creating OpenGL context...")
-<<<<<<< HEAD
-        self.ctx = mgl.create_context() # Create the OpenGL context
-        
-=======
-        # print("Creating OpenGL context...")
-        logger.info("Creating OpenGL context...")
-        self.ctx = mgl.create_context()  # Create the OpenGL context
-
->>>>>>> Stashed changes
-=======
-        self.ctx = mgl.create_context()  # Create the OpenGL context
-
->>>>>>> 7e4804c5
-        if not self.ctx:
-            print("Failed to initialize OpenGL context.")
-            logger.critical("Failed to initialize OpenGL context.")
-            return
-
-        # Initialize the Scene with the valid context
-        self.scene = Scene(self.ctx, self)
-        # print("Scene initialized with OpenGL context.")
-        logger.info("Scene initialized with OpenGL context.")
-
-        # Update UI label safely
-        self.parent().update_zoom_label(self.scene.camera.zoom_speed)
-
-    def init(self):
-        """Ensure the OpenGL context and scene are initialized."""
-
-        if self.ctx is None:
-            print("Error: OpenGL context is not initialized.")
-            logger.critical("Error: OpenGL context is not initialized.")
-            return
-
-        # Set the viewport
-        self.ctx.viewport = self.viewport
-        # print("Viewport set.")
-        logger.info("Viewport set.")
-
-        # Initialize TextRenderer with the current context
-<<<<<<< HEAD
-<<<<<<< Updated upstream
-        self.text_renderer = TextRenderer(self.ctx)
-=======
-        self.text_renderer = StaticTextRenderer(self.ctx)
->>>>>>> 7e4804c5
-        print("TextRenderer initialized.")
-=======
-        self.text_renderer = StaticTextRenderer(self.ctx)
-        # print("TextRenderer initialized.")
-        logger.info("TextRenderer initialized.")
-
-        self.setFocusPolicy(Qt.StrongFocus)  # Ensures widget can receive key events
-
->>>>>>> Stashed changes
-
-    def render(self):
-        self.ctx.viewport = self.viewport  # Ensure viewport matches window size
-        self.screen.use()
-        self.scene.draw()
-<<<<<<< HEAD
-<<<<<<< Updated upstream
-=======
-        # self.render_navigation_overlay(self.location)
-        self.render_navigation_overlay(self.filepath)
-        self.update_aspect_ratio()
-        self.update()
->>>>>>> Stashed changes
-=======
-        self.render_navigation_overlay(self.location)
-        self.update_aspect_ratio()
-        self.update()
->>>>>>> 7e4804c5
-
-    def ctx_init(self):
-        self.ctx.enable(mgl.DEPTH_TEST)
-        # self.ctx.enable(mgl.CULL_FACE)
-        self.update_aspect_ratio()
-        self.update()
-
-<<<<<<< HEAD
-<<<<<<< Updated upstream
-=======
-
-    def get_mesh_version(self, ):
-        mesh_version = self.filepath
-
-        if not self.filepath:
-            # Just pass silently, or use debug log
-            logger.debug("File path is empty; mesh version extraction skipped.")
-            return mesh_version
-
-        try:
-            if isinstance(self.filepath, str) and os.path.exists(self.filepath):
-                with open(self.filepath, 'rb') as f:
-                    f.seek(4)
-                    mesh_version = struct.unpack('B', f.read(1))[0]
-            elif isinstance(self.filepath, bytes):
-                with io.BytesIO(self.filepath) as f:
-                    f.seek(4)
-                    mesh_version = struct.unpack('B', f.read(1))[0]
-        except Exception as e:
-            logger.critical(f"Failed to read mesh version: {e}")
-
-        return mesh_version
-
-
-=======
->>>>>>> 7e4804c5
-    def render_navigation_overlay(self, selected_file):
-
-        if not self.text_renderer:
-            print("TextRenderer not initialized, skipping navigation keys rendering.")
-<<<<<<< HEAD
-            logger.critical("TextRenderer not initialized, skipping navigation keys rendering.")
-            return
-        
-        # Directly use self.mesh_version (cached)
-        # self.text_renderer.render_static_text(
-        #     f"Version: {self.mesh_version}", x=20, y=420, scale=1.0, color=(1.0, 1.0, 1.0)
-        # )
-=======
-            return
->>>>>>> 7e4804c5
-
-        # Calculate triangle count dynamically for displaying count
-        try:
-            if self.scene and self.scene.ibo:  # Index buffer is present
-                index_count = len(self.scene.ibo.read()) // 4
-                face_count = index_count // 3
-                vertex_count = index_count
-            elif self.scene and self.scene.vbo:  # Vertex buffer is present, but no index buffer
-                vertex_count = len(self.scene.vbo.read()) // (6 * 4)
-                triangle_count = vertex_count // 3
-            else:
-                triangle_count = 0
-                face_count = 0
-                vertex_count = 0
-        except Exception as e:
-            print(f"Error counting triangles: {e}")
-<<<<<<< HEAD
-            logger.warning(f"Error counting triangles: {e}")
-=======
->>>>>>> 7e4804c5
-            triangle_count = "N/A"
-
-        # Calculate bones count dynamically for displaying count
-        try:
-<<<<<<< HEAD
-            index = selected_file
-=======
->>>>>>> 7e4804c5
-            if self.scene and hasattr(self.scene, 'bone_vbo') and self.scene.bone_vbo:  # Check for bone vertex buffer
-                bone_count = len(self.scene.bone_vbo.read()) // (3 * 4)
-            elif self.scene and hasattr(self.scene,
-                                        'bone_lines') and self.scene.bone_lines:  # Fallback to bone lines list
-                bone_count = len(self.scene.bone_lines) // 2  # Each bone line is defined by 2 points
-            else:
-                bone_count = 0
-        except Exception as e:
-            print(f"Error counting bones: {e}")
-<<<<<<< HEAD
-            logger.critical(f"Error counting bones: {e}")
-=======
->>>>>>> 7e4804c5
-            bone_count = "N/A"
-
-        # Extract the file name from the selected item
-        try:
-<<<<<<< HEAD
-            if isinstance(self.filename, str):
-                # selected_file is a path string
-                filename = os.path.basename(self.filename)
-            else:
-                # selected_file is a bytes-like object without a filename
-                filename = 'N/A'
-
-        except Exception as e:
-            print(f"Error getting filename: {e}")
-            logger.critical(f"Error getting filename: {e}")
-            filename = os.path.basename(self.filepath)
-
-        # Extract the version from the selected item
-        # try:
-        #     if isinstance(self.filepath, str):  # Check if selected_file is a file path
-        #         with open(self.filepath, 'rb') as f:
-        #             f.seek(4)
-        #             mesh_version = struct.unpack('B', f.read(1))[0]  # uint8 at offset 4
-        #     else:  # selected_file is bytes
-        #         with io.BytesIO(self.filepath) as f:
-        #             f.seek(4)
-        #             mesh_version = struct.unpack('B', f.read(1))[0]  # uint8
-        # except Exception as e:
-        #     print(f"Error getting version: {e}")
-        #     mesh_version = ""
-        
-=======
-            if self.scene and self.scene.ibo:
-                file_name = os.path.basename(selected_file)
-                filename = f"{file_name}"
-            else:
-                filename = "Name"
-        except Exception as e:
-            print(f"Error getting filename: {e}")
-            filename = "N/A"
->>>>>>> 7e4804c5
-
-        instructions = [
-            ("'F' Key", "Focus Object"),
-            ("M-Right", "Orbit"),
-            ("M-Left", "Pan"),
-            ("M-Middle", "Dolly"),
-            ("Key 1", "Front View"),
-            ("Key 3", "Right View"),
-            ("Key 7", "Top View"),
-        ]
-        for i, (key, action) in enumerate(instructions):
-            self.text_renderer.render_static_text(f"{key}:", x=20, y=20 + i * 20, scale=1.0, color=(0.5, 1.0, 1.0))
-            self.text_renderer.render_static_text(f"{action}", x=90, y=20 + i * 20, scale=1.0, color=(1.0, 1.0, 1.0))
-
-        model_info = [
-<<<<<<< HEAD
-            ("Version", self.mesh_version),
-=======
->>>>>>> 7e4804c5
-            ("Bones", bone_count),
-            ("Tris", vertex_count),
-            ("Faces", face_count or triangle_count),
-            ("Name", filename),
-        ]
-        for i, (key1, info) in enumerate(model_info):
-<<<<<<< HEAD
-            self.text_renderer.render_static_text(f"{key1} :", x=20, y=620 + i * 20, scale=1.0, color=(0.5, 1.0, 1.0))
-            self.text_renderer.render_static_text(f"{info}", x=90, y=620 + i * 20, scale=1.0, color=(1.0, 1.0, 1.0))
-
->>>>>>> Stashed changes
-=======
-            self.text_renderer.render_static_text(f"{key1}:", x=20, y=620 + i * 20, scale=1.0, color=(0.5, 1.0, 1.0))
-            self.text_renderer.render_static_text(f"{info}", x=90, y=620 + i * 20, scale=1.0, color=(1.0, 1.0, 1.0))
-
->>>>>>> 7e4804c5
-    def resizeEvent(self, event):
-        """Handle resizing and update the viewport if context is ready."""
-        width, height = event.size().width(), event.size().height()
-        self.viewport = (0, 0, width, height)
-
-        if self.ctx_initialized and self.scene and hasattr(self.scene, 'camera'):
-            self.scene.camera.aspect_ratio = width / height
-        self.update()
-
-    def mousePressEvent(self, event):
-        self.last_x = event.x()
-        self.last_y = event.y()
-        if event.button() == Qt.LeftButton:
-            self.mouse_left_pressed = True
-        elif event.button() == Qt.RightButton:
-            self.mouse_right_pressed = True
-        elif event.button() == Qt.MiddleButton:
-            self.mouse_middle_pressed = True
-        self.update()
-
-    def mouseReleaseEvent(self, event):
-        self.last_x = None
-        self.last_y = None
-        if event.button() == Qt.LeftButton:
-            self.mouse_left_pressed = False
-        elif event.button() == Qt.RightButton:
-            self.mouse_right_pressed = False
-        elif event.button() == Qt.MiddleButton:
-            self.mouse_middle_pressed = False
-        self.update()
-
-    def mouseMoveEvent(self, event):
-        if self.last_x is None or self.last_y is None:
-            return
-        dx = event.x() - self.last_x
-        dy = event.y() - self.last_y
-        self.last_x = event.x()
-        self.last_y = event.y()
-
-        if self.mouse_left_pressed:
-            self.scene.camera.orbit(dx, dy)
-        elif self.mouse_right_pressed:
-            self.scene.camera.pan(dx, dy)
-            self.update()
-        self.update()
-
-    def wheelEvent(self, event):
-        offset = event.angleDelta().y() / 100
-        self.scene.camera.dolly(offset)
-        self.update()
-
-    def update_aspect_ratio(self):
-        """Update camera aspect ratio based on current viewport size."""
-        width, height = self.viewport[2], self.viewport[3]
-        if self.scene is not None and hasattr(self.scene, 'camera'):
-            self.scene.camera.aspect_ratio = width / height
-
-        Camera.set_aspect_ratio(self, width, height)
-        self.update()
-
-    def keyPressEvent(self, event):
-        key = event.key()
-
-        if key == Qt.Key_W:
-            self.camera_movement["W"] = True
-        elif key == Qt.Key_A:
-            self.camera_movement["A"] = True
-        elif key == Qt.Key_S:
-            self.camera_movement["S"] = True
-        elif key == Qt.Key_D:
-            self.camera_movement["D"] = True
-
-        elif key == Qt.Key_Shift:
-            self.camera_movement["Shift"] = True  # Sprint
-            self.shift_pressed = True
-        elif key == Qt.Key_Control:
-            self.ctrl_pressed = True
-        elif key in [Qt.Key_1, Qt.Key_3, Qt.Key_7]:
-            view = {Qt.Key_1: 1, Qt.Key_3: 3, Qt.Key_7: 7}[key]
-            self.scene.camera.orthogonal(view, self.ctrl_pressed)
-        elif key == Qt.Key_F:
-            self.focus_on_selected_object()
-<<<<<<< HEAD
-<<<<<<< Updated upstream
-=======
-            self.scene.camera.orthogonal({Qt.Key_1: 1}, self.ctrl_pressed)
->>>>>>> Stashed changes
-=======
-            self.scene.camera.orthogonal({Qt.Key_1: 1}, self.ctrl_pressed)
-
->>>>>>> 7e4804c5
-        self.update()
-
-    def keyReleaseEvent(self, event):
-        key = event.key()
-
-        if key == Qt.Key_W:
-            self.camera_movement["W"] = False
-        elif key == Qt.Key_A:
-            self.camera_movement["A"] = False
-        elif key == Qt.Key_S:
-            self.camera_movement["S"] = False
-        elif key == Qt.Key_D:
-            self.camera_movement["D"] = False
-
-        elif key == Qt.Key_Shift:
-            self.shift_pressed = False
-            self.camera_movement["Shift"] = False
-        elif key == Qt.Key_Control:
-            self.ctrl_pressed = False
-        self.update()
-
-    def focus_on_selected_object(self):
-        # Retrieve the center of the mesh from the scene
-<<<<<<< Updated upstream
-        selected_center = self.scene.get_selected_object_center()
-        # print("Object Centred")  # Debugging output
-        # Set camera focus on the selected object center
-        self.scene.camera.focus(selected_center)
-<<<<<<< HEAD
-        self.scene.camera.dist = 4.0  # Adjust as needed to frame the object
-=======
-        selected_center, object_size = self.scene.get_selected_object_center()
-
-        # Set camera target to the new center
-        self.scene.camera.focus(selected_center)
-
-        # Compute ideal distance based on object size and FOV
-        fov_radians = np.radians(self.scene.camera.fovY)
-        ideal_distance = (object_size / np.sin(fov_radians / 2))  # Ensure full object fits in view
-
-        # Adjust camera distance to ensure object fits in view
-        self.scene.camera.dist = max(self.scene.camera.min_dist, min(ideal_distance, self.scene.camera.max_dist))
-        
-        self.update_aspect_ratio()
->>>>>>> Stashed changes
-=======
-        self.scene.camera.dist = 15.0  # Adjust as needed to frame the object
-        self.update_aspect_ratio()
->>>>>>> 7e4804c5
-        self.update()
-
-    def load_mesh(self, mesh, location):
-        if self.ctx is None or self.scene is None:
-            print("Scene or context not initialized.")
-            return
-        
-        # Extract the filename from the location
-        filename = os.path.basename(location)
-        file_hash, ext = os.path.splitext(filename)  # Separate the hash and extension
-
-        self.mesh_version = self.get_mesh_version()  # Cache version
-
-        # Map the hash to the JSON name
-        readable_name = self.get_readable_name(file_hash)  # New method to map hash to JSON
-
-        # mesh = self.npkfile
-
-        # Delegate mesh handling to the scene
-        self.scene.load_mesh(mesh)
-<<<<<<< Updated upstream
-        self.location = location
-        # self.focus_on_selected_object()
-        self.update_aspect_ratio()
-        self.update()
-=======
-        self.location = readable_name or location
-        print(f"Mesh loaded from: {location}")
-        logger.info(f"Mesh loaded from: {location}")
-        self.focus_on_selected_object()
-
-    def get_readable_name(self, file_hash):
-        # Ensure the JSON mapping is loaded (pass it from main.py)
-        if not hasattr(self, 'json_mapping'):
-            print("JSON mapping not loaded.")
-            logger.warning("JSON mapping not loaded.")
-            return None
-
-        # Look up the hash in the JSON mapping
-        readable_name = self.json_mapping.get(file_hash)
-        if readable_name:
-            print(f"Mapped {file_hash} to {readable_name}")
-            logger.info(f"Mapped {file_hash} to {readable_name}")
-            return readable_name
-        else:
-            print(f"No mapping found for {file_hash}")
-            logger.warning(f"No mapping found for {file_hash}")
-            return None
-
->>>>>>> Stashed changes
-
-    def load_armature(self, armature):
-        """Load armature and ensure it displays in the viewport."""
-        self.scene.load_armature(armature)
-<<<<<<< Updated upstream
-        self.ctx.enable(mgl.CULL_FACE)
-        self.ctx.disable(mgl.DEPTH_TEST)
-<<<<<<< HEAD
-=======
-        # self.ctx.enable(mgl.CULL_FACE)
-        # self.ctx.disable(mgl.DEPTH_TEST)
-        self.update_aspect_ratio()
->>>>>>> Stashed changes
-=======
-        self.update_aspect_ratio()
->>>>>>> 7e4804c5
-        self.update()
-
-    def release_mesh(self):
-        if hasattr(self, 'vbo'):
-            Scene.vbo.release()
-        if hasattr(self, 'ibo'):
-            Scene.ibo.release()
-        if hasattr(self, 'vao'):
-            Scene.vao.release()
-        del Scene.vbo, Scene.ibo, Scene.vao  # To ensure these are fully removed
-        self.update()
-
-    def scale_mesh(self, scale_factor):
-        """Scale the loaded mesh and armature in the scene."""
-        if self.scene:
-            self.scene.scale_mesh(scale_factor)
-            self.update()
-
-    def toggle_bone_visibility(self, checked):
-        # Update the scene's bone visibility based on the action's checked state
-        self.scene.show_bones = checked
-        self.update()
-
-    def toggle_normals_visibility(self, checked):
-        # Update the scene's bone visibility based on the action's checked state
-        self.scene.show_normals = checked
-        self.update()
-
-    def toggle_wireframe_mode(self, checked):
-        self.ctx.wireframe = checked
-        self.update()
-<<<<<<< HEAD
-<<<<<<< Updated upstream
-        
-=======
-
->>>>>>> 7e4804c5
-    def save_mesh_obj(self, checkedbox):
-        ext = "OBJ"
-        try:
-            if hasattr(self.scene, "mesh"):
-                saveobj(self.scene.mesh, self.location, flip_uv=checkedbox)
-                QMessageBox.information(self, f'Save as {ext.upper()}',
-                                        f'The mesh has been successfully saved as a {ext.upper()} file.')
-        except Exception as e:
-            QMessageBox.critical(self, "Error", f"Failed to save mesh as {ext.upper()}: {e}")
-
-    def save_mesh_smd(self, checkedbox):
-        ext = "SMD"
-        try:
-            if hasattr(self.scene, "mesh"):
-                savesmd(self.scene.mesh, self.location, flip_uv=checkedbox)
-                QMessageBox.information(self, f'Save as {ext.upper()}',
-                                        f'The mesh has been successfully saved as a {ext.upper()} file.')
-        except Exception as e:
-            QMessageBox.critical(self, "Error", f"Failed to save mesh as {ext.upper()}: {e}")
-
-    def save_mesh_ascii(self, checkedbox):
-        ext = "ASCII"
-        try:
-            if hasattr(self.scene, "mesh"):
-                saveascii(self.scene.mesh, self.location, flip_uv=checkedbox)
-                QMessageBox.information(self, f'Save as {ext.upper()}',
-                                        f'The mesh has been successfully saved as a {ext.upper()} file.')
-        except Exception as e:
-            QMessageBox.critical(self, "Error", f"Failed to save mesh as {ext.upper()}: {e}")
-
-    def save_mesh_pmx(self):
-        ext = "PMX"
-        try:
-            if hasattr(self.scene, "mesh"):
-                savepmx(self.scene.mesh, self.location)
-                QMessageBox.information(self, f'Save as {ext.upper()}',
-                                        f'The mesh has been successfully saved as a {ext.upper()} file.')
-        except Exception as e:
-            QMessageBox.critical(self, "Error", f"Failed to save mesh as {ext.upper()}: {e}")
-
-    def save_mesh_iqe(self):
-<<<<<<< HEAD
-        if hasattr(self.scene, "mesh"):
-            saveiqe(self.scene.mesh, self.location)
-=======
-
-    def toggle_culling_mode(self, checked):
-        # Update the scene based on the action's checked state
-        self.scene.toggle_culling()
-        self.scene.enable_culling = checked
-        self.update()
-
-
-    def save_mesh_obj(self, checkedbox):
-        ext = "OBJ"
-        try:
-            if hasattr(self.scene, "mesh"):
-                saveobj(self.scene.mesh, self.location, flip_uv=checkedbox)
-                QMessageBox.information(self, f'Save as {ext.upper()}',
-                                        f'The mesh has been successfully saved as a {ext.upper()} file.')
-                logger.info(f'Save as {ext.upper()}',
-                                        f'The mesh has been successfully saved as a {ext.upper()} file.')
-        except Exception as e:
-            QMessageBox.critical(self, "Error", f"Failed to save mesh as {ext.upper()}: {e}")
-            logger.critical(self, "Error", f"Failed to save mesh as {ext.upper()}: {e}")
-
-    def save_mesh_smd(self, checkedbox):
-        ext = "SMD"
-        try:
-            if hasattr(self.scene, "mesh"):
-                savesmd(self.scene.mesh, self.location, flip_uv=checkedbox)
-                QMessageBox.information(self, f'Save as {ext.upper()}',
-                                        f'The mesh has been successfully saved as a {ext.upper()} file.')
-                logger.info(f'Save as {ext.upper()}',
-                                        f'The mesh has been successfully saved as a {ext.upper()} file.')
-        except Exception as e:
-            QMessageBox.critical(self, "Error", f"Failed to save mesh as {ext.upper()}: {e}")
-            logger.critical(self, "Error", f"Failed to save mesh as {ext.upper()}: {e}")
-
-    def save_mesh_ascii(self, checkedbox):
-        ext = "ASCII"
-        try:
-            if hasattr(self.scene, "mesh"):
-                saveascii(self.scene.mesh, self.location, flip_uv=checkedbox)
-                QMessageBox.information(self, f'Save as {ext.upper()}',
-                                        f'The mesh has been successfully saved as a {ext.upper()} file.')
-                logger.info(f'Save as {ext.upper()}',
-                                        f'The mesh has been successfully saved as a {ext.upper()} file.')
-        except Exception as e:
-            QMessageBox.critical(self, "Error", f"Failed to save mesh as {ext.upper()}: {e}")
-            logger.critical(self, "Error", f"Failed to save mesh as {ext.upper()}: {e}")
-
-    def save_mesh_pmx(self):
-        ext = "PMX"
-        try:
-            if hasattr(self.scene, "mesh"):
-                savepmx(self.scene.mesh, self.location)
-                QMessageBox.information(self, f'Save as {ext.upper()}',
-                                        f'The mesh has been successfully saved as a {ext.upper()} file.')
-                logger.info(f'Save as {ext.upper()}',
-                                        f'The mesh has been successfully saved as a {ext.upper()} file.')
-        except Exception as e:
-            QMessageBox.critical(self, "Error", f"Failed to save mesh as {ext.upper()}: {e}")
-            logger.critical(self, "Error", f"Failed to save mesh as {ext.upper()}: {e}")
-
-    def save_mesh_iqe(self):
-=======
->>>>>>> 7e4804c5
-        ext = "IQE"
-        try:
-            if hasattr(self.scene, "mesh"):
-                saveiqe(self.scene.mesh, self.location)
-                QMessageBox.information(self, f'Save as {ext.upper()}',
-                                        f'The mesh has been successfully saved as a {ext.upper()} file.')
-<<<<<<< HEAD
-                logger.info(f'Save as {ext.upper()}',
-                                        f'The mesh has been successfully saved as a {ext.upper()} file.')
-        except Exception as e:
-            QMessageBox.critical(self, "Error", f"Failed to save mesh as {ext.upper()}: {e}")
-            logger.critical(self, "Error", f"Failed to save mesh as {ext.upper()}: {e}")
-=======
-        except Exception as e:
-            QMessageBox.critical(self, "Error", f"Failed to save mesh as {ext.upper()}: {e}")
->>>>>>> 7e4804c5
-
-    def save_mesh_gltf(self):
-        ext = "GLTF2"
-        try:
-            if hasattr(self.scene, "mesh"):
-                save_to_json(self.scene.mesh, self.location)
-                QMessageBox.information(self, f'Save as {ext.upper()}',
-                                        f'The mesh has been successfully saved as a {ext.upper()} file.')
-<<<<<<< HEAD
-                logger.info(f'Save as {ext.upper()}',
-                                        f'The mesh has been successfully saved as a {ext.upper()} file.')
-=======
->>>>>>> 7e4804c5
-        except Exception as e:
-            QMessageBox.critical(self, "Error", f"Failed to save mesh as {ext.upper()}: {e}")
-
-    def set_zoom_speed(self, speed):
-<<<<<<< HEAD
-        """Update camera zoom speed when the slider changes."""
-        if self.scene:
-            self.scene.camera.set_zoom_speed(speed)
-
-        self.update()
-
-    def update(self):
-        forward = 1 if self.camera_movement["W"] else -1 if self.camera_movement["S"] else 0
-        right = 1 if self.camera_movement["D"] else -1 if self.camera_movement["A"] else 0
-
-        if self.scene:
-            sprinting = self.camera_movement.get("Shift", False)
-            self.scene.camera.update_velocity(forward, right, sprinting)
-            self.scene.camera.move()
-
-        super().update()  # Ensure Qt updates the screen
->>>>>>> Stashed changes
-
-=======
-        """
-        Adjust the camera zoom speed based on the slider input.
-        """
-        self.camera.zoom_speed = speed / 1000.0  # Adjust divisor for sensitivity
-        # print(f"Zoom speed set to: {self.camera.zoom_speed}")
-        self.update()
-
->>>>>>> 7e4804c5
+import sys
+import os
+import io
+import struct
+import moderngl as mgl
+from PyQt5 import QtWidgets
+from PyQt5.QtCore import Qt
+from PyQt5.QtOpenGL import *
+from PyQt5.QtWidgets import *
+from PyQt5.QtCore import *
+from PyQt5.QtGui import *
+from pyrr import Matrix44
+from gui.help import StaticTextRenderer
+from utils.util import *
+from gui.scene import Scene
+from gui.camera import Camera
+from converter import *
+
+class ViewerWidget(QModernGLWidget):
+    def __init__(self, npk_entry, parent=None):
+        super().__init__(parent)
+        self.npkfile = npk_entry
+        self.location = ""
+        self.filename = ""
+        self.filepath = ""
+        self.mesh_version = "N/A"
+        self.scene = None
+        self.camera_movement = {"W": False, "A": False, "S": False, "D": False}
+        self.ctx = None
+        self.ctx_initialized = False  # Track if context has been set up
+        self.text_renderer = None
+
+        # Initialize flags and properties
+        self.last_x = None
+        self.last_y = None
+        self.mouse_left_pressed = False
+        self.mouse_middle_pressed = None
+        self.mouse_right_pressed = None
+        self.up_arrow_pressed = False
+        self.down_arrow_pressed = False
+        self.shift_pressed = False
+        self.ctrl_pressed = False
+        self.current_scale = 1.0
+        self.viewport = (0, 0, 1200, 1200)  # Default viewport size
+        self.camera = Camera()
+
+        self.update_aspect_ratio()
+
+    def initializeGL(self):
+        print("Creating OpenGL context...")
+        self.ctx = mgl.create_context() # Create the OpenGL context
+        logger.info("Creating OpenGL context...")
+        self.ctx = mgl.create_context()  # Create the OpenGL context
+
+        if not self.ctx:
+            print("Failed to initialize OpenGL context.")
+            logger.critical("Failed to initialize OpenGL context.")
+            return
+
+        # Initialize the Scene with the valid context
+        self.scene = Scene(self.ctx, self)
+        # print("Scene initialized with OpenGL context.")
+        logger.info("Scene initialized with OpenGL context.")
+
+        # Update UI label safely
+        self.parent().update_zoom_label(self.scene.camera.zoom_speed)
+
+    def init(self):
+        """Ensure the OpenGL context and scene are initialized."""
+
+        if self.ctx is None:
+            print("Error: OpenGL context is not initialized.")
+            logger.critical("Error: OpenGL context is not initialized.")
+            return
+
+        # Set the viewport
+        self.ctx.viewport = self.viewport
+        # print("Viewport set.")
+        logger.info("Viewport set.")
+
+        # Initialize TextRenderer with the current context
+        self.text_renderer = TextRenderer(self.ctx)
+        self.text_renderer = StaticTextRenderer(self.ctx)
+        print("TextRenderer initialized.")
+        self.text_renderer = StaticTextRenderer(self.ctx)
+        # print("TextRenderer initialized.")
+        logger.info("TextRenderer initialized.")
+
+        self.setFocusPolicy(Qt.StrongFocus)  # Ensures widget can receive key events
+
+    def render(self):
+        self.ctx.viewport = self.viewport  # Ensure viewport matches window size
+        self.screen.use()
+        self.scene.draw()
+        # self.render_navigation_overlay(self.location)
+        self.render_navigation_overlay(self.filepath)
+        self.update_aspect_ratio()
+        self.update()
+
+    def ctx_init(self):
+        self.ctx.enable(mgl.DEPTH_TEST)
+        # self.ctx.enable(mgl.CULL_FACE)
+        self.update_aspect_ratio()
+        self.update()
+
+    def get_mesh_version(self, ):
+        mesh_version = self.filepath
+
+        if not self.filepath:
+            # Just pass silently, or use debug log
+            logger.debug("File path is empty; mesh version extraction skipped.")
+            return mesh_version
+
+        try:
+            if isinstance(self.filepath, str) and os.path.exists(self.filepath):
+                with open(self.filepath, 'rb') as f:
+                    f.seek(4)
+                    mesh_version = struct.unpack('B', f.read(1))[0]
+            elif isinstance(self.filepath, bytes):
+                with io.BytesIO(self.filepath) as f:
+                    f.seek(4)
+                    mesh_version = struct.unpack('B', f.read(1))[0]
+        except Exception as e:
+            logger.critical(f"Failed to read mesh version: {e}")
+
+        return mesh_version
+
+    def render_navigation_overlay(self, selected_file):
+
+        if not self.text_renderer:
+            print("TextRenderer not initialized, skipping navigation keys rendering.")
+            logger.critical("TextRenderer not initialized, skipping navigation keys rendering.")
+            return
+        
+        # Directly use self.mesh_version (cached)
+        # self.text_renderer.render_static_text(
+        #     f"Version: {self.mesh_version}", x=20, y=420, scale=1.0, color=(1.0, 1.0, 1.0)
+        # )
+            return
+
+        # Calculate triangle count dynamically for displaying count
+        try:
+            if self.scene and self.scene.ibo:  # Index buffer is present
+                index_count = len(self.scene.ibo.read()) // 4
+                face_count = index_count // 3
+                vertex_count = index_count
+            elif self.scene and self.scene.vbo:  # Vertex buffer is present, but no index buffer
+                vertex_count = len(self.scene.vbo.read()) // (6 * 4)
+                triangle_count = vertex_count // 3
+            else:
+                triangle_count = 0
+                face_count = 0
+                vertex_count = 0
+        except Exception as e:
+            print(f"Error counting triangles: {e}")
+            logger.warning(f"Error counting triangles: {e}")
+            triangle_count = "N/A"
+
+        # Calculate bones count dynamically for displaying count
+        try:
+            index = selected_file
+            if self.scene and hasattr(self.scene, 'bone_vbo') and self.scene.bone_vbo:  # Check for bone vertex buffer
+                bone_count = len(self.scene.bone_vbo.read()) // (3 * 4)
+            elif self.scene and hasattr(self.scene,
+                                        'bone_lines') and self.scene.bone_lines:  # Fallback to bone lines list
+                bone_count = len(self.scene.bone_lines) // 2  # Each bone line is defined by 2 points
+            else:
+                bone_count = 0
+        except Exception as e:
+            print(f"Error counting bones: {e}")
+            logger.critical(f"Error counting bones: {e}")
+            bone_count = "N/A"
+
+        # Extract the file name from the selected item
+        try:
+            if isinstance(self.filename, str):
+                # selected_file is a path string
+                filename = os.path.basename(self.filename)
+            else:
+                # selected_file is a bytes-like object without a filename
+                filename = 'N/A'
+
+        except Exception as e:
+            print(f"Error getting filename: {e}")
+            logger.critical(f"Error getting filename: {e}")
+            filename = os.path.basename(self.filepath)
+
+        # Extract the version from the selected item
+        # try:
+        #     if isinstance(self.filepath, str):  # Check if selected_file is a file path
+        #         with open(self.filepath, 'rb') as f:
+        #             f.seek(4)
+        #             mesh_version = struct.unpack('B', f.read(1))[0]  # uint8 at offset 4
+        #     else:  # selected_file is bytes
+        #         with io.BytesIO(self.filepath) as f:
+        #             f.seek(4)
+        #             mesh_version = struct.unpack('B', f.read(1))[0]  # uint8
+        # except Exception as e:
+        #     print(f"Error getting version: {e}")
+        #     mesh_version = ""
+        
+            if self.scene and self.scene.ibo:
+                file_name = os.path.basename(selected_file)
+                filename = f"{file_name}"
+            else:
+                filename = "Name"
+        except Exception as e:
+            print(f"Error getting filename: {e}")
+            filename = "N/A"
+
+        instructions = [
+            ("'F' Key", "Focus Object"),
+            ("M-Right", "Orbit"),
+            ("M-Left", "Pan"),
+            ("M-Middle", "Dolly"),
+            ("Key 1", "Front View"),
+            ("Key 3", "Right View"),
+            ("Key 7", "Top View"),
+        ]
+        for i, (key, action) in enumerate(instructions):
+            self.text_renderer.render_static_text(f"{key}:", x=20, y=20 + i * 20, scale=1.0, color=(0.5, 1.0, 1.0))
+            self.text_renderer.render_static_text(f"{action}", x=90, y=20 + i * 20, scale=1.0, color=(1.0, 1.0, 1.0))
+
+        model_info = [
+            ("Version", self.mesh_version),
+            ("Bones", bone_count),
+            ("Tris", vertex_count),
+            ("Faces", face_count or triangle_count),
+            ("Name", filename),
+        ]
+        for i, (key1, info) in enumerate(model_info):
+            self.text_renderer.render_static_text(f"{key1} :", x=20, y=620 + i * 20, scale=1.0, color=(0.5, 1.0, 1.0))
+            self.text_renderer.render_static_text(f"{info}", x=90, y=620 + i * 20, scale=1.0, color=(1.0, 1.0, 1.0))
+
+    def resizeEvent(self, event):
+        """Handle resizing and update the viewport if context is ready."""
+        width, height = event.size().width(), event.size().height()
+        self.viewport = (0, 0, width, height)
+
+        if self.ctx_initialized and self.scene and hasattr(self.scene, 'camera'):
+            self.scene.camera.aspect_ratio = width / height
+        self.update()
+
+    def mousePressEvent(self, event):
+        self.last_x = event.x()
+        self.last_y = event.y()
+        if event.button() == Qt.LeftButton:
+            self.mouse_left_pressed = True
+        elif event.button() == Qt.RightButton:
+            self.mouse_right_pressed = True
+        elif event.button() == Qt.MiddleButton:
+            self.mouse_middle_pressed = True
+        self.update()
+
+    def mouseReleaseEvent(self, event):
+        self.last_x = None
+        self.last_y = None
+        if event.button() == Qt.LeftButton:
+            self.mouse_left_pressed = False
+        elif event.button() == Qt.RightButton:
+            self.mouse_right_pressed = False
+        elif event.button() == Qt.MiddleButton:
+            self.mouse_middle_pressed = False
+        self.update()
+
+    def mouseMoveEvent(self, event):
+        if self.last_x is None or self.last_y is None:
+            return
+        dx = event.x() - self.last_x
+        dy = event.y() - self.last_y
+        self.last_x = event.x()
+        self.last_y = event.y()
+
+        if self.mouse_left_pressed:
+            self.scene.camera.orbit(dx, dy)
+        elif self.mouse_right_pressed:
+            self.scene.camera.pan(dx, dy)
+            self.update()
+        self.update()
+
+    def wheelEvent(self, event):
+        offset = event.angleDelta().y() / 100
+        self.scene.camera.dolly(offset)
+        self.update()
+
+    def update_aspect_ratio(self):
+        """Update camera aspect ratio based on current viewport size."""
+        width, height = self.viewport[2], self.viewport[3]
+        if self.scene is not None and hasattr(self.scene, 'camera'):
+            self.scene.camera.aspect_ratio = width / height
+
+        Camera.set_aspect_ratio(self, width, height)
+        self.update()
+
+    def keyPressEvent(self, event):
+        key = event.key()
+
+        if key == Qt.Key_W:
+            self.camera_movement["W"] = True
+        elif key == Qt.Key_A:
+            self.camera_movement["A"] = True
+        elif key == Qt.Key_S:
+            self.camera_movement["S"] = True
+        elif key == Qt.Key_D:
+            self.camera_movement["D"] = True
+
+        elif key == Qt.Key_Shift:
+            self.camera_movement["Shift"] = True  # Sprint
+            self.shift_pressed = True
+        elif key == Qt.Key_Control:
+            self.ctrl_pressed = True
+        elif key in [Qt.Key_1, Qt.Key_3, Qt.Key_7]:
+            view = {Qt.Key_1: 1, Qt.Key_3: 3, Qt.Key_7: 7}[key]
+            self.scene.camera.orthogonal(view, self.ctrl_pressed)
+        elif key == Qt.Key_F:
+            self.focus_on_selected_object()
+            self.scene.camera.orthogonal({Qt.Key_1: 1}, self.ctrl_pressed)
+        self.update()
+
+    def keyReleaseEvent(self, event):
+        key = event.key()
+
+        if key == Qt.Key_W:
+            self.camera_movement["W"] = False
+        elif key == Qt.Key_A:
+            self.camera_movement["A"] = False
+        elif key == Qt.Key_S:
+            self.camera_movement["S"] = False
+        elif key == Qt.Key_D:
+            self.camera_movement["D"] = False
+
+        elif key == Qt.Key_Shift:
+            self.shift_pressed = False
+            self.camera_movement["Shift"] = False
+        elif key == Qt.Key_Control:
+            self.ctrl_pressed = False
+        self.update()
+
+    def focus_on_selected_object(self):
+        # Retrieve the center of the mesh from the scene
+        selected_center = self.scene.get_selected_object_center()
+        # print("Object Centred")  # Debugging output
+        # Set camera focus on the selected object center
+        self.scene.camera.focus(selected_center)
+        self.scene.camera.dist = 4.0  # Adjust as needed to frame the object
+        selected_center, object_size = self.scene.get_selected_object_center()
+
+        # Set camera target to the new center
+        self.scene.camera.focus(selected_center)
+
+        # Compute ideal distance based on object size and FOV
+        fov_radians = np.radians(self.scene.camera.fovY)
+        ideal_distance = (object_size / np.sin(fov_radians / 2))  # Ensure full object fits in view
+
+        # Adjust camera distance to ensure object fits in view
+        self.scene.camera.dist = max(self.scene.camera.min_dist, min(ideal_distance, self.scene.camera.max_dist))
+        self.update_aspect_ratio()
+        self.update()
+
+    def load_mesh(self, mesh, location):
+        if self.ctx is None or self.scene is None:
+            print("Scene or context not initialized.")
+            return
+        
+        # Extract the filename from the location
+        filename = os.path.basename(location)
+        file_hash, ext = os.path.splitext(filename)  # Separate the hash and extension
+
+        self.mesh_version = self.get_mesh_version()  # Cache version
+
+        # Map the hash to the JSON name
+        readable_name = self.get_readable_name(file_hash)  # New method to map hash to JSON
+
+        # mesh = self.npkfile
+
+        # Delegate mesh handling to the scene
+        self.scene.load_mesh(mesh)
+        self.location = location
+        # self.focus_on_selected_object()
+        self.update_aspect_ratio()
+        self.update()
+        self.location = readable_name or location
+        print(f"Mesh loaded from: {location}")
+        logger.info(f"Mesh loaded from: {location}")
+        self.focus_on_selected_object()
+
+    def get_readable_name(self, file_hash):
+        # Ensure the JSON mapping is loaded (pass it from main.py)
+        if not hasattr(self, 'json_mapping'):
+            print("JSON mapping not loaded.")
+            logger.warning("JSON mapping not loaded.")
+            return None
+
+        # Look up the hash in the JSON mapping
+        readable_name = self.json_mapping.get(file_hash)
+        if readable_name:
+            print(f"Mapped {file_hash} to {readable_name}")
+            logger.info(f"Mapped {file_hash} to {readable_name}")
+            return readable_name
+        else:
+            print(f"No mapping found for {file_hash}")
+            logger.warning(f"No mapping found for {file_hash}")
+            return None
+
+    def load_armature(self, armature):
+        """Load armature and ensure it displays in the viewport."""
+        self.scene.load_armature(armature)
+        self.ctx.enable(mgl.CULL_FACE)
+        self.ctx.disable(mgl.DEPTH_TEST)
+        self.update_aspect_ratio()
+        self.update()
+
+    def release_mesh(self):
+        if hasattr(self, 'vbo'):
+            Scene.vbo.release()
+        if hasattr(self, 'ibo'):
+            Scene.ibo.release()
+        if hasattr(self, 'vao'):
+            Scene.vao.release()
+        del Scene.vbo, Scene.ibo, Scene.vao  # To ensure these are fully removed
+        self.update()
+
+    def scale_mesh(self, scale_factor):
+        """Scale the loaded mesh and armature in the scene."""
+        if self.scene:
+            self.scene.scale_mesh(scale_factor)
+            self.update()
+
+    def toggle_bone_visibility(self, checked):
+        # Update the scene's bone visibility based on the action's checked state
+        self.scene.show_bones = checked
+        self.update()
+
+    def toggle_normals_visibility(self, checked):
+        # Update the scene's bone visibility based on the action's checked state
+        self.scene.show_normals = checked
+        self.update()
+
+    def toggle_wireframe_mode(self, checked):
+        self.ctx.wireframe = checked
+        self.update()
+
+    def save_mesh_obj(self, checkedbox):
+        ext = "OBJ"
+        try:
+            if hasattr(self.scene, "mesh"):
+                saveobj(self.scene.mesh, self.location, flip_uv=checkedbox)
+                QMessageBox.information(self, f'Save as {ext.upper()}',
+                                        f'The mesh has been successfully saved as a {ext.upper()} file.')
+        except Exception as e:
+            QMessageBox.critical(self, "Error", f"Failed to save mesh as {ext.upper()}: {e}")
+
+    def save_mesh_smd(self, checkedbox):
+        ext = "SMD"
+        try:
+            if hasattr(self.scene, "mesh"):
+                savesmd(self.scene.mesh, self.location, flip_uv=checkedbox)
+                QMessageBox.information(self, f'Save as {ext.upper()}',
+                                        f'The mesh has been successfully saved as a {ext.upper()} file.')
+        except Exception as e:
+            QMessageBox.critical(self, "Error", f"Failed to save mesh as {ext.upper()}: {e}")
+
+    def save_mesh_ascii(self, checkedbox):
+        ext = "ASCII"
+        try:
+            if hasattr(self.scene, "mesh"):
+                saveascii(self.scene.mesh, self.location, flip_uv=checkedbox)
+                QMessageBox.information(self, f'Save as {ext.upper()}',
+                                        f'The mesh has been successfully saved as a {ext.upper()} file.')
+        except Exception as e:
+            QMessageBox.critical(self, "Error", f"Failed to save mesh as {ext.upper()}: {e}")
+
+    def save_mesh_pmx(self):
+        ext = "PMX"
+        try:
+            if hasattr(self.scene, "mesh"):
+                savepmx(self.scene.mesh, self.location)
+                QMessageBox.information(self, f'Save as {ext.upper()}',
+                                        f'The mesh has been successfully saved as a {ext.upper()} file.')
+        except Exception as e:
+            QMessageBox.critical(self, "Error", f"Failed to save mesh as {ext.upper()}: {e}")
+
+    def save_mesh_iqe(self):
+        if hasattr(self.scene, "mesh"):
+            saveiqe(self.scene.mesh, self.location)
+
+    def toggle_culling_mode(self, checked):
+        # Update the scene based on the action's checked state
+        self.scene.toggle_culling()
+        self.scene.enable_culling = checked
+        self.update()
+
+    def save_mesh_obj(self, checkedbox):
+        ext = "OBJ"
+        try:
+            if hasattr(self.scene, "mesh"):
+                saveobj(self.scene.mesh, self.location, flip_uv=checkedbox)
+                QMessageBox.information(self, f'Save as {ext.upper()}',
+                                        f'The mesh has been successfully saved as a {ext.upper()} file.')
+                logger.info(f'Save as {ext.upper()}',
+                                        f'The mesh has been successfully saved as a {ext.upper()} file.')
+        except Exception as e:
+            QMessageBox.critical(self, "Error", f"Failed to save mesh as {ext.upper()}: {e}")
+            logger.critical(self, "Error", f"Failed to save mesh as {ext.upper()}: {e}")
+
+    def save_mesh_smd(self, checkedbox):
+        ext = "SMD"
+        try:
+            if hasattr(self.scene, "mesh"):
+                savesmd(self.scene.mesh, self.location, flip_uv=checkedbox)
+                QMessageBox.information(self, f'Save as {ext.upper()}',
+                                        f'The mesh has been successfully saved as a {ext.upper()} file.')
+                logger.info(f'Save as {ext.upper()}',
+                                        f'The mesh has been successfully saved as a {ext.upper()} file.')
+        except Exception as e:
+            QMessageBox.critical(self, "Error", f"Failed to save mesh as {ext.upper()}: {e}")
+            logger.critical(self, "Error", f"Failed to save mesh as {ext.upper()}: {e}")
+
+    def save_mesh_ascii(self, checkedbox):
+        ext = "ASCII"
+        try:
+            if hasattr(self.scene, "mesh"):
+                saveascii(self.scene.mesh, self.location, flip_uv=checkedbox)
+                QMessageBox.information(self, f'Save as {ext.upper()}',
+                                        f'The mesh has been successfully saved as a {ext.upper()} file.')
+                logger.info(f'Save as {ext.upper()}',
+                                        f'The mesh has been successfully saved as a {ext.upper()} file.')
+        except Exception as e:
+            QMessageBox.critical(self, "Error", f"Failed to save mesh as {ext.upper()}: {e}")
+            logger.critical(self, "Error", f"Failed to save mesh as {ext.upper()}: {e}")
+
+    def save_mesh_pmx(self):
+        ext = "PMX"
+        try:
+            if hasattr(self.scene, "mesh"):
+                savepmx(self.scene.mesh, self.location)
+                QMessageBox.information(self, f'Save as {ext.upper()}',
+                                        f'The mesh has been successfully saved as a {ext.upper()} file.')
+                logger.info(f'Save as {ext.upper()}',
+                                        f'The mesh has been successfully saved as a {ext.upper()} file.')
+        except Exception as e:
+            QMessageBox.critical(self, "Error", f"Failed to save mesh as {ext.upper()}: {e}")
+            logger.critical(self, "Error", f"Failed to save mesh as {ext.upper()}: {e}")
+
+    def save_mesh_iqe(self):
+        ext = "IQE"
+        try:
+            if hasattr(self.scene, "mesh"):
+                saveiqe(self.scene.mesh, self.location)
+                QMessageBox.information(self, f'Save as {ext.upper()}',
+                                        f'The mesh has been successfully saved as a {ext.upper()} file.')
+                logger.info(f'Save as {ext.upper()}',
+                                        f'The mesh has been successfully saved as a {ext.upper()} file.')
+        except Exception as e:
+            QMessageBox.critical(self, "Error", f"Failed to save mesh as {ext.upper()}: {e}")
+            logger.critical(self, "Error", f"Failed to save mesh as {ext.upper()}: {e}")
+
+    def save_mesh_gltf(self):
+        ext = "GLTF2"
+        try:
+            if hasattr(self.scene, "mesh"):
+                save_to_json(self.scene.mesh, self.location)
+                QMessageBox.information(self, f'Save as {ext.upper()}',
+                                        f'The mesh has been successfully saved as a {ext.upper()} file.')
+                logger.info(f'Save as {ext.upper()}',
+                                        f'The mesh has been successfully saved as a {ext.upper()} file.')
+        except Exception as e:
+            QMessageBox.critical(self, "Error", f"Failed to save mesh as {ext.upper()}: {e}")
+
+    def set_zoom_speed(self, speed):
+        """Update camera zoom speed when the slider changes."""
+        if self.scene:
+            self.scene.camera.set_zoom_speed(speed)
+
+        self.update()
+
+    def update(self):
+        forward = 1 if self.camera_movement["W"] else -1 if self.camera_movement["S"] else 0
+        right = 1 if self.camera_movement["D"] else -1 if self.camera_movement["A"] else 0
+
+        if self.scene:
+            sprinting = self.camera_movement.get("Shift", False)
+            self.scene.camera.update_velocity(forward, right, sprinting)
+            self.scene.camera.move()
+
+        super().update()  # Ensure Qt updates the screen